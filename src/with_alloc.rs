--- conflicted
+++ resolved
@@ -103,25 +103,6 @@
 
         self.writeptr += 1;
     }
-<<<<<<< HEAD
-
-    #[inline]
-    fn extend(&mut self, values: &[T]) {
-        let skip_n = values.len() as isize - self.capacity as isize;
-        let skip_n = if skip_n > 0 {
-            // values "too long"
-            skip_n
-        } else {
-            0
-        } as usize;
-        // skip_n is a performance optimization
-        values
-            .iter()
-            .skip(skip_n)
-            .for_each(|x| self.push(x.clone()))
-    }
-=======
->>>>>>> 96870c56
 }
 
 impl<T> RingBuffer<T> for AllocRingBuffer<T> {
