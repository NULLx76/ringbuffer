use core::ops::{Index, IndexMut};

#[cfg(feature = "alloc")]
extern crate alloc;
#[cfg(feature = "alloc")]
use alloc::vec::Vec;

/// `RingBuffer` is a trait defining the standard interface for all `RingBuffer`
/// implementations ([`AllocRingBuffer`](crate::AllocRingBuffer), [`ConstGenericRingBuffer`](crate::ConstGenericRingBuffer))
///
/// This trait is not object safe, so can't be used dynamically. However it is possible to
/// define a generic function over types implementing `RingBuffer`.
///
/// # Safety
/// Implementing this implies that the ringbuffer upholds some safety
/// guarantees, such as returning a different value from `get_mut` any
/// for every different index passed in. See the exact requirements
/// in the safety comment on the next function of the mutable Iterator
/// implementation, since these safety guarantees are necessary for
/// [`iter_mut`](RingBuffer::iter_mut) to work
pub unsafe trait RingBuffer<T>:
    Sized + IntoIterator<Item = T> + Extend<T> + Index<usize, Output = T> + IndexMut<usize>
{
    /// Returns the length of the internal buffer.
    /// This length grows up to the capacity and then stops growing.
    /// This is because when the length is reached, new items are appended at the start.
    fn len(&self) -> usize {
        // Safety: self is a RingBuffer
        unsafe { Self::ptr_len(self) }
    }

    /// Raw pointer version of len
    ///
    /// # Safety
    /// ONLY SAFE WHEN self is a *mut to to an implementor of `RingBuffer`
    #[doc(hidden)]
    unsafe fn ptr_len(rb: *const Self) -> usize;

    /// Returns true if the buffer is entirely empty.
    #[inline]
    fn is_empty(&self) -> bool {
        self.len() == 0
    }

    /// Returns true when the length of the ringbuffer equals the capacity. This happens whenever
    /// more elements than capacity have been pushed to the buffer.
    #[inline]
    fn is_full(&self) -> bool {
        self.len() == self.capacity()
    }

    /// Returns the capacity of the buffer.
    fn capacity(&self) -> usize {
        // Safety: self is a RingBuffer
        unsafe { Self::ptr_capacity(self) }
    }

    /// Returns the number of elements allocated for this ringbuffer (can be larger than capacity).
    fn buffer_size(&self) -> usize {
        // Safety: self is a RingBuffer
        unsafe { Self::ptr_buffer_size(self) }
    }

    /// Raw pointer version of capacity.
    ///
    /// # Safety
    /// ONLY SAFE WHEN self is a *mut to to an implementor of `RingBuffer`
    #[doc(hidden)]
    unsafe fn ptr_capacity(rb: *const Self) -> usize;

    /// Raw pointer version of `buffer_size`.
    ///
    /// # Safety
    /// ONLY SAFE WHEN self is a *mut to to an implementor of `RingBuffer`
    #[doc(hidden)]
    unsafe fn ptr_buffer_size(rb: *const Self) -> usize;

<<<<<<< HEAD
    /// Pushes a value onto the buffer. Cycles around if capacity is reached.
    ///
    /// Does not return the oldest item in the buffer if the buffer is full, to more closely match the api of `push` on `Vec` and `VecDeque`.
    /// If that property is desired, use [`dequeue`](RingBuffer::dequeue)
    #[inline]
    fn push(&mut self, value: T) {
        let _ = self.enqueue(value);
    }

    /// alias for [`push`](RingBuffer::push), forming a more natural counterpart to [`dequeue`](RingBuffer::dequeue)
    ///
    /// If the buffer is full, returns the oldest item in the buffer that was just removed to make room for the pushed value.
    fn enqueue(&mut self, value: T) -> Option<T>;
=======
    /// Alias for [`enqueue`]
    #[deprecated = "use enqueue instead"]
    #[inline]
    fn push(&mut self, value: T) {
        self.enqueue(value);
    }
>>>>>>> 137f388a

    /// Adds a value onto the buffer.
    ///
    /// Cycles around if capacity is reached.
    /// Forms a more natural counterpart to [`dequeue`](RingBuffer::dequeue).
    /// An alias is provided with [`push`](RingBuffer::push).
    fn enqueue(&mut self, value: T);

    /// dequeues the top item off the ringbuffer, and moves this item out.
    fn dequeue(&mut self) -> Option<T>;

    /// dequeues the top item off the queue, but does not return it. Instead it is dropped.
    /// If the ringbuffer is empty, this function is a nop.
    #[inline]
    #[deprecated = "use dequeue instead"]
    fn skip(&mut self) {
        let _ = self.dequeue();
    }

    /// Returns an iterator over the elements in the ringbuffer,
    /// dequeueing elements as they are iterated over.
    ///
    /// ```
    /// use ringbuffer::{AllocRingBuffer, RingBuffer};
    ///
    /// let mut rb = AllocRingBuffer::new(16);
    /// for i in 0..8 {
    ///     rb.push(i);
    /// }
    ///
    /// assert_eq!(rb.len(), 8);
    ///
    /// for i in rb.drain() {
    ///     // prints the numbers 0 through 8
    ///     println!("{}", i);
    /// }
    ///
    /// // No elements remain
    /// assert_eq!(rb.len(), 0);
    ///
    /// ```
    fn drain(&mut self) -> RingBufferDrainingIterator<T, Self> {
        RingBufferDrainingIterator::new(self)
    }

    /// Sets every element in the ringbuffer to the value returned by f.
    fn fill_with<F: FnMut() -> T>(&mut self, f: F);

    /// Sets every element in the ringbuffer to it's default value
    fn fill_default(&mut self)
    where
        T: Default,
    {
        self.fill_with(Default::default);
    }

    /// Sets every element in the ringbuffer to `value`
    fn fill(&mut self, value: T)
    where
        T: Clone,
    {
        self.fill_with(|| value.clone());
    }

    /// Empties the buffer entirely. Sets the length to 0 but keeps the capacity allocated.
    fn clear(&mut self);

    /// Gets a value relative to the current index. 0 is the next index to be written to with push.
    /// -1 and down are the last elements pushed and 0 and up are the items that were pushed the longest ago.
    fn get_signed(&self, index: isize) -> Option<&T>;

    /// Gets a value relative to the current index. 0 is the next index to be written to with push.
    fn get(&self, index: usize) -> Option<&T>;

    /// Gets a value relative to the current index mutably. 0 is the next index to be written to with push.
    /// -1 and down are the last elements pushed and 0 and up are the items that were pushed the longest ago.
    #[inline]
    fn get_mut_signed(&mut self, index: isize) -> Option<&mut T> {
        // Safety: self is a RingBuffer
        unsafe { Self::ptr_get_mut_signed(self, index).map(|i| &mut *i) }
    }

    /// Gets a value relative to the current index mutably. 0 is the next index to be written to with push.
    #[inline]
    fn get_mut(&mut self, index: usize) -> Option<&mut T> {
        // Safety: self is a RingBuffer
        unsafe { Self::ptr_get_mut(self, index).map(|i| &mut *i) }
    }

    /// same as [`get_mut`](RingBuffer::get_mut) but on raw pointers.
    ///
    /// # Safety
    /// ONLY SAFE WHEN self is a *mut to to an implementor of `RingBuffer`
    #[doc(hidden)]
    unsafe fn ptr_get_mut(rb: *mut Self, index: usize) -> Option<*mut T>;

    /// same as [`get_mut`](RingBuffer::get_mut) but on raw pointers.
    ///
    /// # Safety
    /// ONLY SAFE WHEN self is a *mut to to an implementor of `RingBuffer`
    #[doc(hidden)]
    unsafe fn ptr_get_mut_signed(rb: *mut Self, index: isize) -> Option<*mut T>;

    /// Returns the value at the current index.
    /// This is the value that will be overwritten by the next push and also the value pushed
    /// the longest ago. (alias of [`Self::front`])
    #[inline]
    fn peek(&self) -> Option<&T> {
        self.front()
    }

    /// Returns the value at the front of the queue.
    /// This is the value that will be overwritten by the next push and also the value pushed
    /// the longest ago.
    /// (alias of peek)
    #[inline]
    fn front(&self) -> Option<&T> {
        self.get(0)
    }

    /// Returns a mutable reference to the value at the back of the queue.
    /// This is the value that will be overwritten by the next push.
    /// (alias of peek)
    #[inline]
    fn front_mut(&mut self) -> Option<&mut T> {
        self.get_mut(0)
    }

    /// Returns the value at the back of the queue.
    /// This is the item that was pushed most recently.
    #[inline]
    fn back(&self) -> Option<&T> {
        self.get_signed(-1)
    }

    /// Returns a mutable reference to the value at the back of the queue.
    /// This is the item that was pushed most recently.
    #[inline]
    fn back_mut(&mut self) -> Option<&mut T> {
        self.get_mut_signed(-1)
    }

    /// Creates a mutable iterator over the buffer starting from the item pushed the longest ago,
    /// and ending at the element most recently pushed.
    #[inline]
    fn iter_mut(&mut self) -> RingBufferMutIterator<T, Self> {
        RingBufferMutIterator::new(self)
    }

    /// Creates an iterator over the buffer starting from the item pushed the longest ago,
    /// and ending at the element most recently pushed.
    #[inline]
    fn iter(&self) -> RingBufferIterator<T, Self> {
        RingBufferIterator::new(self)
    }

    /// Converts the buffer to a vector. This Copies all elements in the ringbuffer.
    #[cfg(feature = "alloc")]
    fn to_vec(&self) -> Vec<T>
    where
        T: Clone,
    {
        self.iter().cloned().collect()
    }

    /// Returns true if elem is in the ringbuffer.
    fn contains(&self, elem: &T) -> bool
    where
        T: PartialEq,
    {
        self.iter().any(|i| i == elem)
    }
}

mod iter {
    use crate::RingBuffer;
    use core::iter::FusedIterator;
    use core::marker::PhantomData;
    use core::ptr::NonNull;

    /// `RingBufferIterator` holds a reference to a `RingBuffer` and iterates over it. `index` is the
    /// current iterator position.
    pub struct RingBufferIterator<'rb, T, RB: RingBuffer<T>> {
        obj: &'rb RB,
        len: usize,
        index: usize,
        phantom: PhantomData<T>,
    }

    impl<'rb, T, RB: RingBuffer<T>> RingBufferIterator<'rb, T, RB> {
        #[inline]
        pub fn new(obj: &'rb RB) -> Self {
            Self {
                obj,
                len: obj.len(),
                index: 0,
                phantom: PhantomData,
            }
        }
    }

    impl<'rb, T: 'rb, RB: RingBuffer<T>> Iterator for RingBufferIterator<'rb, T, RB> {
        type Item = &'rb T;

        #[inline]
        fn next(&mut self) -> Option<Self::Item> {
            if self.index < self.len {
                let res = self.obj.get(self.index);
                self.index += 1;
                res
            } else {
                None
            }
        }

        fn size_hint(&self) -> (usize, Option<usize>) {
            (self.len, Some(self.len))
        }
    }

    impl<'rb, T: 'rb, RB: RingBuffer<T>> FusedIterator for RingBufferIterator<'rb, T, RB> {}

    impl<'rb, T: 'rb, RB: RingBuffer<T>> ExactSizeIterator for RingBufferIterator<'rb, T, RB> {}

    impl<'rb, T: 'rb, RB: RingBuffer<T>> DoubleEndedIterator for RingBufferIterator<'rb, T, RB> {
        #[inline]
        fn next_back(&mut self) -> Option<Self::Item> {
            if self.len > 0 && self.index < self.len {
                let res = self.obj.get(self.len - 1);
                self.len -= 1;
                res
            } else {
                None
            }
        }
    }

    /// `RingBufferMutIterator` holds a reference to a `RingBuffer` and iterates over it. `index` is the
    /// current iterator position.
    ///
    /// WARNING: NEVER ACCESS THE `obj` FIELD OUTSIDE OF NEXT. It's private on purpose, and
    /// can technically be accessed in the same module. However, this breaks the safety of `next()`
    pub struct RingBufferMutIterator<'rb, T, RB: RingBuffer<T>> {
        obj: NonNull<RB>,
        index: usize,
        len: usize,
        phantom: PhantomData<&'rb mut T>,
    }

    impl<'rb, T, RB: RingBuffer<T>> RingBufferMutIterator<'rb, T, RB> {
        pub fn new(obj: &'rb mut RB) -> Self {
            Self {
                len: obj.len(),
                obj: NonNull::from(obj),
                index: 0,
                phantom: PhantomData,
            }
        }
    }

    impl<'rb, T: 'rb, RB: RingBuffer<T> + 'rb> FusedIterator for RingBufferMutIterator<'rb, T, RB> {}

    impl<'rb, T: 'rb, RB: RingBuffer<T> + 'rb> ExactSizeIterator for RingBufferMutIterator<'rb, T, RB> {}

    impl<'rb, T: 'rb, RB: RingBuffer<T> + 'rb> DoubleEndedIterator
        for RingBufferMutIterator<'rb, T, RB>
    {
        #[inline]
        fn next_back(&mut self) -> Option<Self::Item> {
            if self.len > 0 && self.index < self.len {
                self.len -= 1;
                let res = unsafe { RB::ptr_get_mut(self.obj.as_ptr(), self.len) };
                res.map(|i| unsafe { &mut *i })
            } else {
                None
            }
        }
    }

    impl<'rb, T, RB: RingBuffer<T> + 'rb> Iterator for RingBufferMutIterator<'rb, T, RB> {
        type Item = &'rb mut T;

        fn next(&mut self) -> Option<Self::Item> {
            if self.index < self.len {
                let res = unsafe { RB::ptr_get_mut(self.obj.as_ptr(), self.index) };
                self.index += 1;
                // Safety: ptr_get_mut always returns a valid pointer
                res.map(|i| unsafe { &mut *i })
            } else {
                None
            }
        }

        fn size_hint(&self) -> (usize, Option<usize>) {
            (self.len, Some(self.len))
        }
    }

    /// `RingBufferMutIterator` holds a reference to a `RingBuffer` and iterates over it.
    pub struct RingBufferDrainingIterator<'rb, T, RB: RingBuffer<T>> {
        obj: &'rb mut RB,
        phantom: PhantomData<T>,
    }

    impl<'rb, T, RB: RingBuffer<T>> RingBufferDrainingIterator<'rb, T, RB> {
        #[inline]
        pub fn new(obj: &'rb mut RB) -> Self {
            Self {
                obj,
                phantom: PhantomData,
            }
        }
    }

    impl<'rb, T, RB: RingBuffer<T>> Iterator for RingBufferDrainingIterator<'rb, T, RB> {
        type Item = T;

        fn next(&mut self) -> Option<T> {
            self.obj.dequeue()
        }

        fn size_hint(&self) -> (usize, Option<usize>) {
            (self.obj.len(), Some(self.obj.len()))
        }
    }

    /// `RingBufferIntoIterator` holds a `RingBuffer` and iterates over it.
    pub struct RingBufferIntoIterator<T, RB: RingBuffer<T>> {
        obj: RB,
        phantom: PhantomData<T>,
    }

    impl<T, RB: RingBuffer<T>> RingBufferIntoIterator<T, RB> {
        #[inline]
        pub fn new(obj: RB) -> Self {
            Self {
                obj,
                phantom: PhantomData,
            }
        }
    }

    impl<T, RB: RingBuffer<T>> Iterator for RingBufferIntoIterator<T, RB> {
        type Item = T;

        #[inline]
        fn next(&mut self) -> Option<Self::Item> {
            self.obj.dequeue()
        }

        fn size_hint(&self) -> (usize, Option<usize>) {
            (self.obj.len(), Some(self.obj.len()))
        }
    }
}

pub use iter::{
    RingBufferDrainingIterator, RingBufferIntoIterator, RingBufferIterator, RingBufferMutIterator,
};

/// Implement various functions on implementors of [`RingBuffer`].
/// This is to avoid duplicate code.
macro_rules! impl_ringbuffer {
    ($readptr: ident, $writeptr: ident) => {
        #[inline]
        unsafe fn ptr_len(rb: *const Self) -> usize {
            (*rb).$writeptr - (*rb).$readptr
        }
    };
}

/// Implement various functions on implementors of [`RingBuffer`].
/// This is to avoid duplicate code.
macro_rules! impl_ringbuffer_ext {
    ($get_unchecked: ident, $get_unchecked_mut: ident, $readptr: ident, $writeptr: ident, $mask: expr) => {
        #[inline]
        fn get_signed(&self, index: isize) -> Option<&T> {
            use core::ops::Not;
            self.is_empty().not().then(move || {
                let index_from_readptr = if index >= 0 {
                    index
                } else {
                    self.len() as isize + index
                };

                let normalized_index =
                    self.$readptr as isize + index_from_readptr.rem_euclid(self.len() as isize);

                unsafe {
                    // SAFETY: index has been modulo-ed to be within range
                    // to be within bounds
                    $get_unchecked(self, $mask(self.buffer_size(), normalized_index as usize))
                }
            })
        }

        #[inline]
        fn get(&self, index: usize) -> Option<&T> {
            use core::ops::Not;
            self.is_empty().not().then(move || {
                let normalized_index = self.$readptr + index.rem_euclid(self.len());
                unsafe {
                    // SAFETY: index has been modulo-ed to be within range
                    // to be within bounds
                    $get_unchecked(self, $mask(self.buffer_size(), normalized_index))
                }
            })
        }

        #[inline]
        #[doc(hidden)]
        unsafe fn ptr_get_mut_signed(rb: *mut Self, index: isize) -> Option<*mut T> {
            (Self::ptr_len(rb) != 0).then(move || {
                let index_from_readptr = if index >= 0 {
                    index
                } else {
                    Self::ptr_len(rb) as isize + index
                };

                let normalized_index = (*rb).$readptr as isize
                    + index_from_readptr.rem_euclid(Self::ptr_len(rb) as isize);

                unsafe {
                    // SAFETY: index has been modulo-ed to be within range
                    // to be within bounds
                    $get_unchecked_mut(
                        rb,
                        $mask(Self::ptr_buffer_size(rb), normalized_index as usize),
                    )
                }
            })
        }

        #[inline]
        #[doc(hidden)]
        unsafe fn ptr_get_mut(rb: *mut Self, index: usize) -> Option<*mut T> {
            (Self::ptr_len(rb) != 0).then(move || {
                let normalized_index = (*rb).$readptr + index.rem_euclid(Self::ptr_len(rb));

                unsafe {
                    // SAFETY: index has been modulo-ed to be within range
                    // to be within bounds
                    $get_unchecked_mut(rb, $mask(Self::ptr_buffer_size(rb), normalized_index))
                }
            })
        }

        #[inline]
        fn clear(&mut self) {
            for i in self.drain() {
                drop(i);
            }

            self.$readptr = 0;
            self.$writeptr = 0;
        }
    };
}<|MERGE_RESOLUTION|>--- conflicted
+++ resolved
@@ -75,35 +75,19 @@
     #[doc(hidden)]
     unsafe fn ptr_buffer_size(rb: *const Self) -> usize;
 
-<<<<<<< HEAD
-    /// Pushes a value onto the buffer. Cycles around if capacity is reached.
-    ///
-    /// Does not return the oldest item in the buffer if the buffer is full, to more closely match the api of `push` on `Vec` and `VecDeque`.
-    /// If that property is desired, use [`dequeue`](RingBuffer::dequeue)
+    /// Alias for [`enqueue`]
+    #[deprecated = "use enqueue instead"]
     #[inline]
     fn push(&mut self, value: T) {
         let _ = self.enqueue(value);
     }
-
-    /// alias for [`push`](RingBuffer::push), forming a more natural counterpart to [`dequeue`](RingBuffer::dequeue)
-    ///
-    /// If the buffer is full, returns the oldest item in the buffer that was just removed to make room for the pushed value.
-    fn enqueue(&mut self, value: T) -> Option<T>;
-=======
-    /// Alias for [`enqueue`]
-    #[deprecated = "use enqueue instead"]
-    #[inline]
-    fn push(&mut self, value: T) {
-        self.enqueue(value);
-    }
->>>>>>> 137f388a
 
     /// Adds a value onto the buffer.
     ///
     /// Cycles around if capacity is reached.
     /// Forms a more natural counterpart to [`dequeue`](RingBuffer::dequeue).
     /// An alias is provided with [`push`](RingBuffer::push).
-    fn enqueue(&mut self, value: T);
+    fn enqueue(&mut self, value: T) -> Option<T>;
 
     /// dequeues the top item off the ringbuffer, and moves this item out.
     fn dequeue(&mut self) -> Option<T>;
