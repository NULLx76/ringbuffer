use core::ops::{Index, IndexMut};

#[cfg(feature = "alloc")]
extern crate alloc;
#[cfg(feature = "alloc")]
use alloc::vec::Vec;
use core::iter::FromIterator;

// TODO: Remove Default <Issue #13>
/// RingBuffer is a trait defining the standard interface for all RingBuffer
/// implementations ([`AllocRingBuffer`], [`GenericRingBuffer`], [`ConstGenericRingBuffer`])
///
/// This trait is not object safe, so can't be used dynamically. However it is possible to
/// define a generic function over types implementing RingBuffer.
pub trait RingBuffer<T: 'static + Default>:
    Default + Index<isize, Output = T> + IndexMut<isize> + FromIterator<T>
{
    /// Returns the length of the internal buffer.
    /// This length grows up to the capacity and then stops growing.
    /// This is because when the length is reached, new items are appended at the start.
    fn len(&self) -> usize;

    // TODO: issue #21: pop feature
    /// Returns true if the buffer is entirely empty.
    /// This is currently only true when nothing has ever been pushed, or when the [`clear`]
    /// function is called. This might change when the `pop` function is added with issue #21
    #[inline]
    fn is_empty(&self) -> bool {
        self.len() == 0
    }

    /// Returns true when the length of the ringbuffer equals the capacity. This happens whenever
    /// more elements than capacity have been pushed to the buffer.
    #[inline]
    fn is_full(&self) -> bool {
        self.len() == self.capacity()
    }

    /// Empties the buffer entirely. Sets the length to 0 but keeps the capacity allocated.
    fn clear(&mut self);

    /// Returns the capacity of the buffer.
    fn capacity(&self) -> usize;

    /// Gets a value relative to the current index. 0 is the next index to be written to with push.
    /// -1 and down are the last elements pushed and 0 and up are the items that were pushed the longest ago.
    fn get(&self, index: isize) -> Option<&T>;

    /// Gets a value relative to the current index mutably. 0 is the next index to be written to with push.
    /// -1 and down are the last elements pushed and 0 and up are the items that were pushed the longest ago.
    fn get_mut(&mut self, index: isize) -> Option<&mut T>;

    /// Gets a value relative to the start of the array (rarely useful, usually you want [`get`])
    fn get_absolute(&self, index: usize) -> Option<&T>;

    /// Gets a value mutably relative to the start of the array (rarely useful, usually you want [`get_mut`])
    fn get_absolute_mut(&mut self, index: usize) -> Option<&mut T>;

    /// Pushes a value onto the buffer. Cycles around if capacity is reached.
    fn push(&mut self, e: T);

    /// Returns the value at the current index.
    /// This is the value that will be overwritten by the next push and also the value pushed
    /// the longest ago.
    #[inline]
    fn peek(&self) -> Option<&T> {
        self.front()
    }

    /// Returns the value at the back of the queue.
    /// This is the item that was pushed most recently.
    #[inline]
    fn back(&self) -> Option<&T> {
        self.get(-1)
    }

    /// Returns the value at the back of the queue.
    /// This is the value that will be overwritten by the next push and also the value pushed
    /// the longest ago.
    /// (alias of peek)
    #[inline]
    fn front(&self) -> Option<&T> {
        self.get(0)
    }

    /// Returns a mutable reference to the value at the back of the queue.
    /// This is the item that was pushed most recently.
    #[inline]
    fn back_mut(&mut self) -> Option<&mut T> {
        self.get_mut(-1)
    }

    /// Returns a mutable reference to the value at the back of the queue.
    /// This is the value that will be overwritten by the next push.
    /// (alias of peek)
    #[inline]
    fn front_mut(&mut self) -> Option<&mut T> {
        self.get_mut(0)
    }

<<<<<<< HEAD
    /// Creates an iterator over the buffer starting from the item pushed the longest ago,
    /// and ending at the element most recently pushed.
    #[cfg(not(tarpaulin_include))]
=======
    /// Creates an iterator over the buffer starting from the latest push.
>>>>>>> 77075abd
    #[inline]
    fn iter(&self) -> RingBufferIterator<T, Self> {
        RingBufferIterator::new(self)
    }

<<<<<<< HEAD
    /// Creates a mutable iterator over the buffer starting from the item pushed the longest ago,
    /// and ending at the element most recently pushed.
    #[cfg(not(tarpaulin_include))]
=======
    ///  Creates a mutable iterator over the buffer starting from the latest push.
>>>>>>> 77075abd
    #[inline]
    fn iter_mut(&mut self) -> RingBufferMutIterator<T, Self> {
        RingBufferMutIterator::new(self)
    }

    /// Converts the buffer to a vector. This Copies all elements in the ringbuffer.
    #[cfg(feature = "alloc")]
    fn to_vec(&self) -> Vec<T>
    where
        T: Clone,
    {
        self.iter().cloned().collect()
    }

    /// Returns true if elem is in the ringbuffer.
    fn contains(&self, elem: &T) -> bool
    where
        T: PartialEq,
    {
        self.iter().any(|i| i == elem)
    }
}

<<<<<<< HEAD
/// RingBufferIterator holds a reference to a RingBuffer and iterates over it. `index` is the
/// current iterator position.
pub struct RingBufferIterator<'rb, T: 'static + Default, RB: RingBuffer<T>> {
    obj: &'rb RB,
    index: usize,
    phantom: PhantomData<T>,
}
=======
mod iter {
    use crate::RingBuffer;
    use core::marker::PhantomData;
>>>>>>> 77075abd

    pub struct RingBufferIterator<'rb, T: 'static + Default, RB: RingBuffer<T>> {
        obj: &'rb RB,
        index: usize,
        phantom: PhantomData<T>,
    }

    impl<'rb, T: 'static + Default, RB: RingBuffer<T>> RingBufferIterator<'rb, T, RB> {
        #[inline]
        pub fn new(obj: &'rb RB) -> Self {
            Self {
                obj,
                index: 0,
                phantom: Default::default(),
            }
        }
    }

<<<<<<< HEAD
/// RingBufferMutIterator holds a reference to a RingBuffer and iterates over it. `index` is the
/// current iterator position.
///
/// WARNING: NEVER ACCESS THE `obj` FIELD. it's private on purpose, and can technically be accessed
/// in the same module. However, this breaks the safety of `next()`
pub struct RingBufferMutIterator<'rb, T: 'static + Default, RB: RingBuffer<T>> {
    obj: &'rb mut RB,
    index: usize,
    phantom: PhantomData<T>,
}
=======
    impl<'rb, T: 'static + Default, RB: RingBuffer<T>> Iterator for RingBufferIterator<'rb, T, RB> {
        type Item = &'rb T;
>>>>>>> 77075abd

        #[inline]
        fn next(&mut self) -> Option<Self::Item> {
            if self.index < self.obj.len() {
                let res = self.obj.get(self.index as isize);
                self.index += 1;
                res
            } else {
                None
            }
        }
    }

    pub struct RingBufferMutIterator<'rb, T: 'static + Default, RB: RingBuffer<T>> {
        obj: &'rb mut RB,
        index: usize,
        phantom: PhantomData<T>,
    }

    impl<'rb, T: 'static + Default, RB: RingBuffer<T>> RingBufferMutIterator<'rb, T, RB> {
        #[inline]
        pub fn new(obj: &'rb mut RB) -> Self {
            Self {
                obj,
                index: 0,
                phantom: Default::default(),
            }
        }
    }

    impl<'rb, T: 'static + Default, RB: RingBuffer<T>> Iterator for RingBufferMutIterator<'rb, T, RB> {
        type Item = &'rb mut T;

        #[inline]
        fn next(&mut self) -> Option<Self::Item> {
            if self.index < self.obj.len() {
                let res: Option<&'_ mut T> = self.obj.get_mut(self.index as isize);
                self.index += 1;

                // Safety:
                // This mem transmute is extending the lifetime of the returned value.
                // This is necessary because the rust borrow checker is too restrictive in giving out mutable references.
                // It thinks the iterator can give out a mutable reference, while it's also possible to mutably borrow
                // `obj` in the RingBufferMutIterator struct. This is however *never* possible because it's a private field
                // Unfortunately this is a limitation of the rust compiler. It's well explained here:
                // http://smallcultfollowing.com/babysteps/blog/2013/10/24/iterators-yielding-mutable-references/
                unsafe { core::mem::transmute::<Option<&'_ mut T>, Option<&'rb mut T>>(res) }
            } else {
                None
            }
        }
    }
}

<<<<<<< HEAD
/// Implement the get, get_mut, get_absolute and get_absolute_mut functions on implementors
/// of RingBuffer. This is to avoid duplicate code.
=======
pub use iter::{RingBufferIterator, RingBufferMutIterator};

>>>>>>> 77075abd
macro_rules! impl_ringbuffer {
    ($buf: ident, $index: ident) => {
        #[inline]
        fn get(&self, index: isize) -> Option<&T> {
            if self.len() > 0 {
                let index = (index + self.$index as isize).rem_euclid(self.len() as isize) as usize;
                self.$buf.get(index)
            } else {
                None
            }
        }

        #[inline]
        fn get_mut(&mut self, index: isize) -> Option<&mut T> {
            if self.len() > 0 {
                let index = (index + self.$index as isize).rem_euclid(self.len() as isize) as usize;
                self.$buf.get_mut(index)
            } else {
                None
            }
        }

        #[inline]
        fn get_absolute(&self, index: usize) -> Option<&T> {
            if index < self.len() {
                self.$buf.get(index)
            } else {
                None
            }
        }

        #[inline]
        fn get_absolute_mut(&mut self, index: usize) -> Option<&mut T> {
            if index < self.len() {
                self.$buf.get_mut(index)
            } else {
                None
            }
        }
    };
}<|MERGE_RESOLUTION|>--- conflicted
+++ resolved
@@ -98,25 +98,19 @@
         self.get_mut(0)
     }
 
-<<<<<<< HEAD
+    /// Creates an iterator over the buffer starting from the latest push.
     /// Creates an iterator over the buffer starting from the item pushed the longest ago,
     /// and ending at the element most recently pushed.
     #[cfg(not(tarpaulin_include))]
-=======
-    /// Creates an iterator over the buffer starting from the latest push.
->>>>>>> 77075abd
     #[inline]
     fn iter(&self) -> RingBufferIterator<T, Self> {
         RingBufferIterator::new(self)
     }
 
-<<<<<<< HEAD
+    ///  Creates a mutable iterator over the buffer starting from the latest push.
     /// Creates a mutable iterator over the buffer starting from the item pushed the longest ago,
     /// and ending at the element most recently pushed.
     #[cfg(not(tarpaulin_include))]
-=======
-    ///  Creates a mutable iterator over the buffer starting from the latest push.
->>>>>>> 77075abd
     #[inline]
     fn iter_mut(&mut self) -> RingBufferMutIterator<T, Self> {
         RingBufferMutIterator::new(self)
@@ -140,20 +134,12 @@
     }
 }
 
-<<<<<<< HEAD
-/// RingBufferIterator holds a reference to a RingBuffer and iterates over it. `index` is the
-/// current iterator position.
-pub struct RingBufferIterator<'rb, T: 'static + Default, RB: RingBuffer<T>> {
-    obj: &'rb RB,
-    index: usize,
-    phantom: PhantomData<T>,
-}
-=======
 mod iter {
     use crate::RingBuffer;
     use core::marker::PhantomData;
->>>>>>> 77075abd
-
+
+    /// RingBufferIterator holds a reference to a RingBuffer and iterates over it. `index` is the
+    /// current iterator position.
     pub struct RingBufferIterator<'rb, T: 'static + Default, RB: RingBuffer<T>> {
         obj: &'rb RB,
         index: usize,
@@ -171,21 +157,8 @@
         }
     }
 
-<<<<<<< HEAD
-/// RingBufferMutIterator holds a reference to a RingBuffer and iterates over it. `index` is the
-/// current iterator position.
-///
-/// WARNING: NEVER ACCESS THE `obj` FIELD. it's private on purpose, and can technically be accessed
-/// in the same module. However, this breaks the safety of `next()`
-pub struct RingBufferMutIterator<'rb, T: 'static + Default, RB: RingBuffer<T>> {
-    obj: &'rb mut RB,
-    index: usize,
-    phantom: PhantomData<T>,
-}
-=======
     impl<'rb, T: 'static + Default, RB: RingBuffer<T>> Iterator for RingBufferIterator<'rb, T, RB> {
         type Item = &'rb T;
->>>>>>> 77075abd
 
         #[inline]
         fn next(&mut self) -> Option<Self::Item> {
@@ -199,6 +172,11 @@
         }
     }
 
+    /// RingBufferMutIterator holds a reference to a RingBuffer and iterates over it. `index` is the
+    /// current iterator position.
+    ///
+    /// WARNING: NEVER ACCESS THE `obj` FIELD. it's private on purpose, and can technically be accessed
+    /// in the same module. However, this breaks the safety of `next()`
     pub struct RingBufferMutIterator<'rb, T: 'static + Default, RB: RingBuffer<T>> {
         obj: &'rb mut RB,
         index: usize,
@@ -240,13 +218,10 @@
     }
 }
 
-<<<<<<< HEAD
+pub use iter::{RingBufferIterator, RingBufferMutIterator};
+
 /// Implement the get, get_mut, get_absolute and get_absolute_mut functions on implementors
 /// of RingBuffer. This is to avoid duplicate code.
-=======
-pub use iter::{RingBufferIterator, RingBufferMutIterator};
-
->>>>>>> 77075abd
 macro_rules! impl_ringbuffer {
     ($buf: ident, $index: ident) => {
         #[inline]
