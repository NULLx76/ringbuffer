use core::ops::{Index, IndexMut};

#[cfg(feature = "alloc")]
extern crate alloc;
#[cfg(feature = "alloc")]
use alloc::vec::Vec;
use core::iter::FromIterator;

// TODO: Remove Default <Issue #13>
/// RingBuffer is a trait defining the standard interface for all RingBuffer
/// implementations ([`AllocRingBuffer`](crate::AllocRingBuffer), [`GenericRingBuffer`](crate::GenericRingBuffer), [`ConstGenericRingBuffer`](crate::ConstGenericRingBuffer))
///
/// This trait only defines methods needed for *any* type of ringbuffer. Methods to actually use the ringbuffer
/// can be found in the [`WritableRingbuffer`], [`ReadableRingbuffer`] and [`RingBufferExt`] traits.
///
/// This trait is not object safe, so can't be used dynamically. However it is possible to
/// define a generic function over types implementing RingBuffer.
pub trait RingBuffer<T: 'static + Default>: Default {
    /// Returns the length of the internal buffer.
    /// ```
    /// # use ringbuffer::{AllocRingBuffer, RingBuffer, WritableRingbuffer, RingBufferExt};
    /// let mut buffer = AllocRingBuffer::with_capacity(2);
    ///
    /// buffer.push(1).unwrap();
    /// buffer.push(2).unwrap();
    /// assert_eq!(buffer.len(), 2);
    ///
    /// buffer.push_force(3);
    /// assert_eq!(buffer.len(), 2);
    /// ```
    fn len(&self) -> usize;

    /// Returns true if the buffer is entirely empty.
    /// ```
    /// # use ringbuffer::{AllocRingBuffer, RingBuffer, WritableRingbuffer, RingBufferExt};
    /// let mut buffer = AllocRingBuffer::with_capacity(2);
    /// assert!(buffer.is_empty());
    /// buffer.push(1).unwrap();
    /// assert!(!buffer.is_empty());
    /// ```
    #[inline]
    fn is_empty(&self) -> bool {
        self.len() == 0
    }

    /// Returns true when the length of the ringbuffer equals the capacity. This happens whenever
    /// more elements than capacity have been pushed to the buffer.
    /// ```
    /// # use ringbuffer::{AllocRingBuffer, RingBuffer, WritableRingbuffer, RingBufferExt};
    /// let mut buffer = AllocRingBuffer::with_capacity(1);
    /// assert!(!buffer.is_full());
    /// buffer.push(1).unwrap();
    /// assert!(buffer.is_full());
    /// ```
    #[inline]
    fn is_full(&self) -> bool {
        self.len() == self.capacity()
    }

    /// Empties the buffer entirely. Sets the length to 0 but keeps the capacity allocated.
    /// ```
    /// # use ringbuffer::{AllocRingBuffer, RingBuffer, WritableRingbuffer, RingBufferExt};
    /// let mut buffer = AllocRingBuffer::with_capacity(2);
    /// buffer.push(1).unwrap();
    /// buffer.clear();
    /// assert!(buffer.is_empty());
    /// ```
    fn clear(&mut self);

    /// Returns the capacity of the buffer.
    /// ```
    /// # use ringbuffer::{AllocRingBuffer, RingBuffer, WritableRingbuffer, RingBufferExt};
    /// let mut buffer = AllocRingBuffer::<i32>::with_capacity(2);
    /// assert_eq!(buffer.capacity(), 2);
    /// ```
    fn capacity(&self) -> usize;
}

/// Defines RingBuffer methods necessary to write to the ringbuffer in a
pub trait WritableRingbuffer<T: 'static + Default>: RingBuffer<T> {
    /// Pushes a value onto the buffer. Returns Err(item) when the buffer is full. Returns Ok(())
    /// when it could push the item.
    /// ```
    /// # use ringbuffer::{AllocRingBuffer, RingBuffer, WritableRingbuffer, RingBufferExt};
    /// let mut buffer = AllocRingBuffer::with_capacity(2);
    /// buffer.push(1).unwrap();
    /// buffer.push(2).unwrap();
    /// // fails because the queue is full
    /// assert_eq!(buffer.push(3), Err(3));
    /// ```
<<<<<<< HEAD
    fn push(&mut self, item: T) -> Result<(), T>;
=======
    fn try_push(&mut self, item: T) -> Result<(), T> {
        if self.is_full() {
            Err(item)
        } else {
            self.push(item);
            Ok(())
        }
    }
>>>>>>> e9bd209b
}

/// Defines RingBuffer methods necessary to read from the ringbuffer. This includes dequeue.
pub trait ReadableRingbuffer<T: 'static + Default>: RingBuffer<T> {
    /// Pops an item off the queue, but does not return it. Instead it is dropped.
    /// If the ringbuffer is empty, this function is a nop.
    /// ```
    /// # use ringbuffer::{AllocRingBuffer, RingBuffer, ReadableRingbuffer, WritableRingbuffer};
    /// let mut buffer = AllocRingBuffer::with_capacity(2);
    /// buffer.push(1).unwrap();
    /// buffer.skip();
    /// assert!(buffer.is_empty());
    /// ```
    fn skip(&mut self);

    /// Dequeues the an item from the ringbuffer and returns an owned version.
    /// ```
    /// # use ringbuffer::{AllocRingBuffer, RingBuffer, ReadableRingbuffer, WritableRingbuffer};
    /// let mut buffer = AllocRingBuffer::with_capacity(2);
    /// buffer.push(1).unwrap();
    /// assert_eq!(buffer.pop(), Some(1));
    /// ```
    fn pop(&mut self) -> Option<T>;
}

/// Defines Ringbuffer methods necessary to mutate data inside the ringbuffer or query data in the middle
/// of the ringbuffer.
///
/// Notably, the thread safe ringbuffer does *not* implement this trait because
/// to modify or read data in the middle of the buffer would require locking, something we want to avoid.
pub trait RingBufferExt<T: 'static + Default>:
    RingBuffer<T>
    + WritableRingbuffer<T>
    + ReadableRingbuffer<T>
    + Index<usize, Output = T>
    + IndexMut<usize>
    + FromIterator<T>
{
    /// Returns true if elem is in the ringbuffer.
    /// ```
    /// # use ringbuffer::{AllocRingBuffer, RingBuffer, WritableRingbuffer, RingBufferExt};
    /// let mut buffer = AllocRingBuffer::with_capacity(2);
    /// buffer.push(1).unwrap();
    /// assert!(buffer.contains(&1))
    /// ```
    fn contains(&self, elem: &T) -> bool
    where
        T: PartialEq,
    {
        self.iter().any(|i| i == elem)
    }

    /// Returns a reference to the value at the back of the queue.
    /// This is the item that will be dequeued next, and was pushed longest ago.
    /// ```
    /// # use ringbuffer::{AllocRingBuffer, RingBuffer, WritableRingbuffer, RingBufferExt};
    /// let mut buffer = AllocRingBuffer::with_capacity(2);
    /// buffer.push(1).unwrap();
    /// buffer.push(2).unwrap();
    /// assert_eq!(buffer.back(), Some(&1))
    /// ```
    #[inline]
    fn back(&self) -> Option<&T> {
        self.get(0)
    }

    /// Returns a mutable reference to the value at the back of the queue.
    /// This is the item that will be dequeued next, and was pushed longest ago.
    /// See [`back`](Self::back)
    #[inline]
    fn back_mut(&mut self) -> Option<&mut T> {
        self.get_mut(0)
    }

    /// Returns a reference to the value at the front of the queue.
    /// This is the item that was last pushed.
    /// ```
    /// # use ringbuffer::{AllocRingBuffer, RingBuffer, WritableRingbuffer, RingBufferExt};
    /// let mut buffer = AllocRingBuffer::with_capacity(2);
    /// buffer.push(1).unwrap();
    /// buffer.push(2).unwrap();
    /// assert_eq!(buffer.front(), Some(&2))
    /// ```
    fn front(&self) -> Option<&T>;

    /// Returns a mutable reference to the value at the front of the queue.
    /// This is the item that was last pushed.
    /// See [`front`](Self::front)
    fn front_mut(&mut self) -> Option<&mut T>;

    /// Returns a reference to a value relative to the read end of the ringbuffer.
    /// `get(0)` is the item that will be dequeued next, and is the same as [`back`](Self::back)
    /// `get(1)` is the item that will be dequeued after `get(0)`
    /// ```
    /// # use ringbuffer::{AllocRingBuffer, RingBuffer, WritableRingbuffer, RingBufferExt};
    /// let mut buffer = AllocRingBuffer::with_capacity(2);
    /// buffer.push(1).unwrap();
    /// buffer.push(2).unwrap();
    /// assert_eq!(buffer.get(1), Some(&2))
    /// ```
    fn get(&self, index: usize) -> Option<&T>;

    /// Returns a mutable reference to a value relative to the read end of the ringbuffer.
    /// See [`get`](Self::get)
    fn get_mut(&mut self, index: usize) -> Option<&mut T>;

    /// Creates an iterator over the buffer starting from the back (the item pushed longest ago)
    /// and ending at the element most recently pushed.
    /// ```
    /// # use ringbuffer::{AllocRingBuffer, RingBuffer, WritableRingbuffer, RingBufferExt};
    /// let mut buffer = AllocRingBuffer::with_capacity(2);
    /// buffer.push(1).unwrap();
    /// buffer.push(2).unwrap();
    ///
    /// let mut it = buffer.iter();
    /// assert_eq!(Some(&1), it.next());
    /// assert_eq!(Some(&2), it.next());
    /// assert_eq!(None, it.next());
    /// ```
    #[inline]
    fn iter(&self) -> RingBufferIterator<T, Self> {
        RingBufferIterator::new(self)
    }

    /// Creates a mutable iterator over the ringbuffer
    /// See [`iter`](Self::iter)
    #[inline]
    fn iter_mut(&mut self) -> RingBufferMutIterator<T, Self> {
        RingBufferMutIterator::new(self)
    }

    /// Converts the buffer to a vector. This Copies all elements in the ringbuffer.
    #[cfg(feature = "alloc")]
    fn to_vec(&self) -> Vec<T>
    where
        T: Clone,
    {
        self.iter().cloned().collect()
    }

    /// Pushes a value onto the buffer. Wraps around if capacity is reached. Because of the wrapping
    /// it can never fail.
    ///
    /// Wrapping push will overwrite data at the back of the ringbuffer. This means that it should not be used
    /// when using the ringbuffer as a queue, where no items in the queue may be lost. Because with wrapping push
    /// you *will* lose items.
    /// ```
    /// # use ringbuffer::{AllocRingBuffer, RingBuffer, WritableRingbuffer, RingBufferExt};
    /// let mut buffer = AllocRingBuffer::with_capacity(2);
    /// buffer.push(1).unwrap();
    /// buffer.push(2).unwrap();
    ///
    /// // the buffer is now full, so this push will overwrite the 1 in the buffer!!
    /// buffer.push_force(3);
    /// assert_eq!(vec![2, 3], buffer.to_vec());
    /// ```
    fn push_force(&mut self, value: T);
}

/// Trait which combines [`ReadableRingbuffer`] and [`WritableRingbuffer`]
pub trait ReadWriteRingbuffer<T: 'static + Default>:
    RingBuffer<T> + WritableRingbuffer<T> + ReadableRingbuffer<T>
{
}

impl<S, T: 'static + Default> ReadWriteRingbuffer<T> for S where
    S: RingBuffer<T> + ReadableRingbuffer<T> + WritableRingbuffer<T>
{
}

mod iter {
    use crate::RingBufferExt;
    use core::marker::PhantomData;

    /// RingBufferIterator holds a reference to a RingBuffer and iterates over it. `index` is the
    /// current iterator position.
    pub struct RingBufferIterator<'rb, T: 'static + Default, RB: RingBufferExt<T>> {
        obj: &'rb RB,
        index: usize,
        phantom: PhantomData<T>,
    }

    impl<'rb, T: 'static + Default, RB: RingBufferExt<T>> RingBufferIterator<'rb, T, RB> {
        #[inline]
        pub fn new(obj: &'rb RB) -> Self {
            Self {
                obj,
                index: 0,
                phantom: Default::default(),
            }
        }
    }

    impl<'rb, T: 'static + Default, RB: RingBufferExt<T>> Iterator for RingBufferIterator<'rb, T, RB> {
        type Item = &'rb T;

        #[inline]
        fn next(&mut self) -> Option<Self::Item> {
            let res = self.obj.get(self.index);
            self.index += 1;
            res
        }
    }

    /// RingBufferMutIterator holds a reference to a RingBuffer and iterates over it. `index` is the
    /// current iterator position.
    ///
    /// WARNING: NEVER ACCESS THE `obj` FIELD. it's private on purpose, and can technically be accessed
    /// in the same module. However, this breaks the safety of `next()`
    pub struct RingBufferMutIterator<'rb, T: 'static + Default, RB: RingBufferExt<T>> {
        obj: &'rb mut RB,
        index: usize,
        phantom: PhantomData<T>,
    }

    impl<'rb, T: 'static + Default, RB: RingBufferExt<T>> RingBufferMutIterator<'rb, T, RB> {
        #[inline]
        pub fn new(obj: &'rb mut RB) -> Self {
            Self {
                obj,
                index: 0,
                phantom: Default::default(),
            }
        }

        pub fn next(&mut self) -> Option<&mut T> {
            let res = self.obj.get_mut(self.index);
            self.index += 1;

            res
        }
    }
}

pub use iter::{RingBufferIterator, RingBufferMutIterator};

/// Implement the get, get_mut, get_absolute and get_absolute_mut functions on implementors
/// of RingBuffer. This is to avoid duplicate code.
macro_rules! impl_ringbuffer {
    ($buf: ident, $readptr: ident, $writeptr: ident, $mask: expr) => {
        #[inline]
        fn len(&self) -> usize {
            self.$writeptr - self.$readptr
        }

        #[inline]
        fn clear(&mut self) {
            self.$readptr = 0;
            self.$writeptr = 0;
        }
    };
}

macro_rules! impl_read_ringbuffer {
    ($buf: ident, $readptr: ident, $writeptr: ident, $mask: expr) => {
        #[inline]
        fn skip(&mut self) {
            self.readptr += 1;
        }
    };
}

macro_rules! impl_ringbuffer_ext {
    ($buf: ident, $readptr: ident, $writeptr: ident, $mask: expr) => {
        #[inline]
        fn get(&self, index: usize) -> Option<&T> {
            if self.is_empty() || index >= self.len() {
                None
            } else {
                let masked_index = $mask(self, self.$readptr + index);
                self.$buf.get(masked_index)
            }
        }

        #[inline]
        fn get_mut(&mut self, index: usize) -> Option<&mut T> {
            if self.is_empty() || index >= self.len() {
                None
            } else {
                let masked_index = $mask(self, self.$readptr + index);
                self.$buf.get_mut(masked_index)
            }
        }

        #[inline]
        fn front(&self) -> Option<&T> {
            if !self.is_empty() {
                let masked_index = $mask(self, self.$writeptr - 1);
                self.$buf.get(masked_index)
            } else {
                None
            }
        }

        #[inline]
        fn front_mut(&mut self) -> Option<&mut T> {
            if !self.is_empty() {
                let masked_index = $mask(self, self.$writeptr - 1);
                self.$buf.get_mut(masked_index)
            } else {
                None
            }
        }
    };
}<|MERGE_RESOLUTION|>--- conflicted
+++ resolved
@@ -88,18 +88,7 @@
     /// // fails because the queue is full
     /// assert_eq!(buffer.push(3), Err(3));
     /// ```
-<<<<<<< HEAD
     fn push(&mut self, item: T) -> Result<(), T>;
-=======
-    fn try_push(&mut self, item: T) -> Result<(), T> {
-        if self.is_full() {
-            Err(item)
-        } else {
-            self.push(item);
-            Ok(())
-        }
-    }
->>>>>>> e9bd209b
 }
 
 /// Defines RingBuffer methods necessary to read from the ringbuffer. This includes dequeue.
@@ -196,8 +185,8 @@
     /// ```
     /// # use ringbuffer::{AllocRingBuffer, RingBuffer, WritableRingbuffer, RingBufferExt};
     /// let mut buffer = AllocRingBuffer::with_capacity(2);
-    /// buffer.push(1).unwrap();
-    /// buffer.push(2).unwrap();
+    /// buffer.push(1);
+    /// buffer.push(2);
     /// assert_eq!(buffer.get(1), Some(&2))
     /// ```
     fn get(&self, index: usize) -> Option<&T>;
