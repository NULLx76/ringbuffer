--- conflicted
+++ resolved
@@ -41,12 +41,6 @@
 pub trait RingBufferWrite<T>: RingBuffer<T> + Extend<T> {
     /// Pushes a value onto the buffer. Cycles around if capacity is reached.
     fn push(&mut self, value: T);
-<<<<<<< HEAD
-
-    /// Pushes a slices of elements to the ring buffer.
-    fn extend(&mut self, values: &[T]);
-=======
->>>>>>> 96870c56
 }
 
 /// Defines behaviour for ringbuffers which allow for reading from the start of them (as a queue).
