--- conflicted
+++ resolved
@@ -1454,64 +1454,6 @@
     }
 
     #[test]
-<<<<<<< HEAD
-    fn test_copy_from_slice_power_of_two() {
-        macro_rules! test_concrete {
-            ($rb_init: expr) => {
-                // same-sized slice
-                let mut rb = $rb_init([1, 2, 3, 4]);
-                rb.copy_from_slice(0, &[5, 6, 7, 8]);
-                assert_eq!(rb.to_vec(), alloc::vec![5, 6, 7, 8]);
-
-                // same-sized slice after a push
-                let mut rb = $rb_init([1, 2, 3, 4]);
-                let initial_len = rb.len();
-                let _ = rb.enqueue(0);
-                if rb.len() > initial_len {
-                    let _ = rb.dequeue();
-                }
-                rb.copy_from_slice(0, &[5, 6, 7, 8]);
-                assert_eq!(rb.to_vec(), alloc::vec![5, 6, 7, 8]);
-
-                // same-sized slice after a roundtrip
-                let mut rb = $rb_init([1, 2, 3, 4]);
-                let initial_len = rb.len();
-                for _ in 0..rb.len() {
-                    let _ = rb.enqueue(0);
-                    if rb.len() > initial_len {
-                        let _ = rb.dequeue();
-                    }
-                }
-                rb.copy_from_slice(0, &[5, 6, 7, 8]);
-                assert_eq!(rb.to_vec(), alloc::vec![5, 6, 7, 8]);
-
-                // from offset
-                let mut rb = $rb_init([1, 2, 3, 4]);
-                rb.copy_from_slice(2, &[5, 6]);
-                assert_eq!(rb.to_vec(), alloc::vec![1, 2, 5, 6]);
-
-                // from offset after a push
-                let mut rb = $rb_init([1, 2, 3, 4]);
-                let initial_len = rb.len();
-                let _ = rb.enqueue(0);
-                if rb.len() > initial_len {
-                    let _ = rb.dequeue();
-                }
-                rb.copy_from_slice(2, &[5, 6]);
-                assert_eq!(rb.to_vec(), alloc::vec![2, 3, 5, 6]);
-
-                // from offset after a roundtrip
-                let mut rb = $rb_init([1, 2, 3, 4]);
-                let initial_len = rb.len();
-                for _ in 0..rb.len() {
-                    let _ = rb.enqueue(0);
-                    if rb.len() > initial_len {
-                        let _ = rb.dequeue();
-                    }
-                }
-                rb.copy_from_slice(2, &[5, 6]);
-                assert_eq!(rb.to_vec(), alloc::vec![0, 0, 5, 6]);
-=======
     fn iter_nth_override() {
         macro_rules! test_concrete {
             ($rb_init: expr) => {
@@ -1535,7 +1477,6 @@
                 assert_eq!(rb.clone().into_iter().nth(2), Some(3));
                 assert_eq!(rb.clone().into_iter().nth(3), Some(4));
                 assert_eq!(rb.clone().into_iter().nth(4), None);
->>>>>>> 479597a4
             };
         }
 
@@ -1545,7 +1486,96 @@
     }
 
     #[test]
-<<<<<<< HEAD
+    fn iter_nth_back_override() {
+        macro_rules! test_concrete {
+            ($rb_init: expr) => {
+                let rb = $rb_init([1, 2, 3, 4]);
+                assert_eq!(rb.iter().nth_back(0), Some(&4));
+                assert_eq!(rb.iter().nth_back(1), Some(&3));
+                assert_eq!(rb.iter().nth_back(2), Some(&2));
+                assert_eq!(rb.iter().nth_back(3), Some(&1));
+                assert_eq!(rb.iter().nth_back(4), None);
+
+                let mut rb = $rb_init([1, 2, 3, 4]);
+                assert_eq!(rb.iter_mut().nth_back(0), Some(&mut 4));
+                assert_eq!(rb.iter_mut().nth_back(1), Some(&mut 3));
+                assert_eq!(rb.iter_mut().nth_back(2), Some(&mut 2));
+                assert_eq!(rb.iter_mut().nth_back(3), Some(&mut 1));
+                assert_eq!(rb.iter_mut().nth_back(4), None);
+            };
+        }
+
+        test_concrete!(|values: [i32; 4]| ConstGenericRingBuffer::<_, 4>::from(values));
+        test_concrete!(|values: [i32; 4]| GrowableAllocRingBuffer::<_>::from(values));
+        test_concrete!(|values: [i32; 4]| AllocRingBuffer::<_>::from(values));
+    }
+
+    #[test]
+    fn test_copy_from_slice_power_of_two() {
+        macro_rules! test_concrete {
+            ($rb_init: expr) => {
+                // same-sized slice
+                let mut rb = $rb_init([1, 2, 3, 4]);
+                rb.copy_from_slice(0, &[5, 6, 7, 8]);
+                assert_eq!(rb.to_vec(), alloc::vec![5, 6, 7, 8]);
+
+                // same-sized slice after a push
+                let mut rb = $rb_init([1, 2, 3, 4]);
+                let initial_len = rb.len();
+                let _ = rb.enqueue(0);
+                if rb.len() > initial_len {
+                    let _ = rb.dequeue();
+                }
+                rb.copy_from_slice(0, &[5, 6, 7, 8]);
+                assert_eq!(rb.to_vec(), alloc::vec![5, 6, 7, 8]);
+
+                // same-sized slice after a roundtrip
+                let mut rb = $rb_init([1, 2, 3, 4]);
+                let initial_len = rb.len();
+                for _ in 0..rb.len() {
+                    let _ = rb.enqueue(0);
+                    if rb.len() > initial_len {
+                        let _ = rb.dequeue();
+                    }
+                }
+                rb.copy_from_slice(0, &[5, 6, 7, 8]);
+                assert_eq!(rb.to_vec(), alloc::vec![5, 6, 7, 8]);
+
+                // from offset
+                let mut rb = $rb_init([1, 2, 3, 4]);
+                rb.copy_from_slice(2, &[5, 6]);
+                assert_eq!(rb.to_vec(), alloc::vec![1, 2, 5, 6]);
+
+                // from offset after a push
+                let mut rb = $rb_init([1, 2, 3, 4]);
+                let initial_len = rb.len();
+                let _ = rb.enqueue(0);
+                if rb.len() > initial_len {
+                    let _ = rb.dequeue();
+                }
+                rb.copy_from_slice(2, &[5, 6]);
+                assert_eq!(rb.to_vec(), alloc::vec![2, 3, 5, 6]);
+
+                // from offset after a roundtrip
+                let mut rb = $rb_init([1, 2, 3, 4]);
+                let initial_len = rb.len();
+                for _ in 0..rb.len() {
+                    let _ = rb.enqueue(0);
+                    if rb.len() > initial_len {
+                        let _ = rb.dequeue();
+                    }
+                }
+                rb.copy_from_slice(2, &[5, 6]);
+                assert_eq!(rb.to_vec(), alloc::vec![0, 0, 5, 6]);
+            };
+        }
+
+        test_concrete!(|values: [i32; 4]| ConstGenericRingBuffer::<_, 4>::from(values));
+        test_concrete!(|values: [i32; 4]| GrowableAllocRingBuffer::<_>::from(values));
+        test_concrete!(|values: [i32; 4]| AllocRingBuffer::<_>::from(values));
+    }
+
+    #[test]
     fn test_copy_from_slice_capacity_smaller_than_size() {
         macro_rules! test_concrete {
             ($rb_init: expr) => {
@@ -1744,24 +1774,6 @@
                 let mut slice = [0; 2];
                 rb.copy_to_slice(2, &mut slice);
                 assert_eq!(slice.as_slice(), &[3, 4]);
-=======
-    fn iter_nth_back_override() {
-        macro_rules! test_concrete {
-            ($rb_init: expr) => {
-                let rb = $rb_init([1, 2, 3, 4]);
-                assert_eq!(rb.iter().nth_back(0), Some(&4));
-                assert_eq!(rb.iter().nth_back(1), Some(&3));
-                assert_eq!(rb.iter().nth_back(2), Some(&2));
-                assert_eq!(rb.iter().nth_back(3), Some(&1));
-                assert_eq!(rb.iter().nth_back(4), None);
-
-                let mut rb = $rb_init([1, 2, 3, 4]);
-                assert_eq!(rb.iter_mut().nth_back(0), Some(&mut 4));
-                assert_eq!(rb.iter_mut().nth_back(1), Some(&mut 3));
-                assert_eq!(rb.iter_mut().nth_back(2), Some(&mut 2));
-                assert_eq!(rb.iter_mut().nth_back(3), Some(&mut 1));
-                assert_eq!(rb.iter_mut().nth_back(4), None);
->>>>>>> 479597a4
             };
         }
 
@@ -1769,7 +1781,6 @@
         test_concrete!(|values: [i32; 4]| GrowableAllocRingBuffer::<_>::from(values));
         test_concrete!(|values: [i32; 4]| AllocRingBuffer::<_>::from(values));
     }
-<<<<<<< HEAD
 
     #[test]
     fn test_copy_to_slice_capacity_smaller_than_size() {
@@ -2048,6 +2059,4 @@
             rb
         });
     }
-=======
->>>>>>> 479597a4
 }