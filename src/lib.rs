#![no_std]
#![cfg_attr(feature = "const_generics", feature(const_generics))]
#![cfg_attr(feature = "const_generics", allow(incomplete_features))]
#![deny(missing_docs)]
#![deny(warnings)]
#![deny(unused_import_braces)]
#![deny(unused_results)]
#![deny(trivial_casts)]
#![deny(trivial_numeric_casts)]
#![deny(unused_qualifications)]
//! # Ringbuffer
//! [![Drone (self-hosted)](https://img.shields.io/drone/build/0x76/ringbuffer?logo=drone&server=https%3A%2F%2Fdrone.xirion.net&style=for-the-badge)](https://drone.xirion.net/0x76/ringbuffer)
//! [![Codecov](https://img.shields.io/codecov/c/github/NULLx76/ringbuffer?logo=codecov&style=for-the-badge)](https://codecov.io/gh/NULLx76/ringbuffer)
//! [![Docs.rs](https://img.shields.io/badge/docs.rs-ringbuffer-66c2a5?style=for-the-badge&labelColor=555555&logoColor=white&logo=data:image/svg+xml;base64,PHN2ZyByb2xlPSJpbWciIHhtbG5zPSJodHRwOi8vd3d3LnczLm9yZy8yMDAwL3N2ZyIgdmlld0JveD0iMCAwIDUxMiA1MTIiPjxwYXRoIGZpbGw9IiNmNWY1ZjUiIGQ9Ik00ODguNiAyNTAuMkwzOTIgMjE0VjEwNS41YzAtMTUtOS4zLTI4LjQtMjMuNC0zMy43bC0xMDAtMzcuNWMtOC4xLTMuMS0xNy4xLTMuMS0yNS4zIDBsLTEwMCAzNy41Yy0xNC4xIDUuMy0yMy40IDE4LjctMjMuNCAzMy43VjIxNGwtOTYuNiAzNi4yQzkuMyAyNTUuNSAwIDI2OC45IDAgMjgzLjlWMzk0YzAgMTMuNiA3LjcgMjYuMSAxOS45IDMyLjJsMTAwIDUwYzEwLjEgNS4xIDIyLjEgNS4xIDMyLjIgMGwxMDMuOS01MiAxMDMuOSA1MmMxMC4xIDUuMSAyMi4xIDUuMSAzMi4yIDBsMTAwLTUwYzEyLjItNi4xIDE5LjktMTguNiAxOS45LTMyLjJWMjgzLjljMC0xNS05LjMtMjguNC0yMy40LTMzLjd6TTM1OCAyMTQuOGwtODUgMzEuOXYtNjguMmw4NS0zN3Y3My4zek0xNTQgMTA0LjFsMTAyLTM4LjIgMTAyIDM4LjJ2LjZsLTEwMiA0MS40LTEwMi00MS40di0uNnptODQgMjkxLjFsLTg1IDQyLjV2LTc5LjFsODUtMzguOHY3NS40em0wLTExMmwtMTAyIDQxLjQtMTAyLTQxLjR2LS42bDEwMi0zOC4yIDEwMiAzOC4ydi42em0yNDAgMTEybC04NSA0Mi41di03OS4xbDg1LTM4Ljh2NzUuNHptMC0xMTJsLTEwMiA0MS40LTEwMi00MS40di0uNmwxMDItMzguMiAxMDIgMzguMnYuNnoiPjwvcGF0aD48L3N2Zz4K)](https://docs.rs/ringbuffer)
//! [![Crates.io](https://img.shields.io/crates/v/ringbuffer?logo=rust&style=for-the-badge)](https://crates.io/crates/ringbuffer)
//!
//! The ringbuffer crate provides safe fixed size circular buffers (ringbuffers) in rust.
//!
//! Implementations for three kinds of ringbuffers, with a mostly similar API are provided:
//!
//! | type | description |
//! | --- | --- |
//! | [`AllocRingBuffer`] | Ringbuffer allocated on the heap at runtime. This ringbuffer is still fixed size and requires alloc. |
//! | [`GenericRingBuffer`] | Ringbuffer allocated on the stack. This is done using the [`typenum`] crate to provide a const-generic like interface without needing nightly |
//! | [`ConstGenericRingBuffer`] | Ringbuffer which uses const generics to allocate on the stack. This type is feature-gated behind `const_generics` and only works in nightly rust.|
//!
//! All of these ringbuffers also implement the [`RingBuffer`] trait for their shared API surface.
//!
//! # Usage
//!
//! ```
//! use ringbuffer::{AllocRingBuffer, RingBuffer};
//!
//! let mut buffer = AllocRingBuffer::with_capacity(2);
//!
//! // First entry of the buffer is now 5.
//! buffer.push(5);
//!
//! // The last item we pushed is 5
//! assert_eq!(buffer.get(-1), Some(&5));
//!
//! // Second entry is now 42.
//! buffer.push(42);
//!
//! assert_eq!(buffer.peek(), Some(&5));
//! assert!(buffer.is_full());
//!
//! // Because capacity is reached the next push will be the first item of the buffer.
//! buffer.push(1);
//! assert_eq!(buffer.to_vec(), vec![42, 1]);
//!
//! ```
//!
//! # Features
//!
//! | name | default | description |
//! | --- | --- | --- |
//! | alloc | ✓ | Disable this feature to remove the dependency on alloc. Useful for kernels. |
//! | const_generics | ✗ | Enables the ConstGenericRingBuffer. This requires nightly. |
//! | generic_array | ✓ | Disable this feature to remove the [`generic_array`] and [`typenum`] dependencies (and disables [`GenericRingBuffer`]). |
//!
//! # License
//!
//! Licensed under GNU Lesser General Public License v3.0

#[macro_use]
pub(crate) mod ringbuffer_trait;
pub use ringbuffer_trait::RingBuffer;

#[cfg(feature = "alloc")]
mod with_alloc;
#[cfg(feature = "alloc")]
pub use with_alloc::AllocRingBuffer;
#[cfg(feature = "alloc")]
pub use with_alloc::RINGBUFFER_DEFAULT_CAPACITY;

#[cfg(feature = "const_generics")]
mod with_const_generics;
#[cfg(feature = "const_generics")]
pub use with_const_generics::ConstGenericRingBuffer;

#[cfg(feature = "generic-array")]
mod with_generic_array;
#[cfg(feature = "generic-array")]
pub use generic_array::{typenum, ArrayLength};
#[cfg(feature = "generic-array")]
pub use with_generic_array::GenericRingBuffer;

/// Used internally. Computes the bitmask used to properly wrap the ringbuffers.
#[inline]
fn mask<T: Default + 'static>(this: &impl RingBuffer<T>, index: usize) -> usize {
    index & (this.capacity() - 1)
}

#[cfg(test)]
mod tests {
    extern crate std;
    use std::vec;

    #[cfg(feature = "const_generics")]
    use crate::ConstGenericRingBuffer;
    use crate::{typenum, AllocRingBuffer, GenericRingBuffer, RingBuffer};

    #[test]
    fn run_test_default() {
        fn test_default(b: impl RingBuffer<i32>) {
            assert_eq!(b.capacity(), 8);
            assert_eq!(b.len(), 0);
        }

        test_default(AllocRingBuffer::with_capacity(8));
        test_default(GenericRingBuffer::<i32, typenum::U8>::new());
        #[cfg(feature = "const_generics")]
        test_default(ConstGenericRingBuffer::<i32, 8>::new());
    }

    #[test]
    fn run_test_new() {
        fn test_new(b: impl RingBuffer<i32>) {
            assert_eq!(b.capacity(), 8);
            assert_eq!(b.len(), 0);
        }

        test_new(AllocRingBuffer::with_capacity(8));
        test_new(GenericRingBuffer::<i32, typenum::U8>::new());
        #[cfg(feature = "const_generics")]
        test_new(ConstGenericRingBuffer::<i32, 8>::new());
    }

    #[test]
    fn test_default_eq_new() {
        assert_eq!(
            AllocRingBuffer::<i32>::default(),
            AllocRingBuffer::<i32>::new()
        );
        assert_eq!(
            GenericRingBuffer::<i32, typenum::U8>::default(),
            GenericRingBuffer::<i32, typenum::U8>::new()
        );
        #[cfg(feature = "const_generics")]
        assert_eq!(
            ConstGenericRingBuffer::<i32, 8>::default(),
            ConstGenericRingBuffer::<i32, 8>::new()
        );
    }

    #[test]
    fn run_test_len() {
        fn test_len(mut b: impl RingBuffer<i32>) {
            assert_eq!(0, b.len());
            b.push(1);
            assert_eq!(1, b.len());
            b.push(2);
            assert_eq!(2, b.len())
        }

        test_len(AllocRingBuffer::with_capacity(8));
        test_len(GenericRingBuffer::<i32, typenum::U8>::new());
        #[cfg(feature = "const_generics")]
        test_len(ConstGenericRingBuffer::<i32, 8>::new());
    }

    #[test]
    fn run_test_len_wrap() {
        fn test_len_wrap(mut b: impl RingBuffer<i32>) {
            assert_eq!(0, b.len());
            b.push(1);
            assert_eq!(1, b.len());
            b.push(2);
            assert_eq!(2, b.len());
            // Now we are wrapping
            b.push(3);
            assert_eq!(2, b.len());
            b.push(4);
            assert_eq!(2, b.len());
        }

        test_len_wrap(AllocRingBuffer::with_capacity(2));
        #[cfg(feature = "const_generics")]
        test_len_wrap(ConstGenericRingBuffer::<i32, 2>::new());
        test_len_wrap(GenericRingBuffer::<i32, typenum::U2>::new());
    }

    #[test]
    fn run_test_clear() {
        fn test_clear(mut b: impl RingBuffer<i32>) {
            b.push(1);
            b.push(2);
            b.push(3);

            b.clear();
            assert!(b.is_empty());
            assert_eq!(0, b.len());
        }

        test_clear(AllocRingBuffer::with_capacity(8));
        #[cfg(feature = "const_generics")]
        test_clear(ConstGenericRingBuffer::<i32, 8>::new());
        test_clear(GenericRingBuffer::<i32, typenum::U8>::new());
    }

    #[test]
    fn run_test_empty() {
        fn test_empty(mut b: impl RingBuffer<i32>) {
            assert!(b.is_empty());
            b.push(1);
            b.push(2);
            b.push(3);
            assert_ne!(b.is_empty(), true);

            b.clear();
            assert!(b.is_empty());
            assert_eq!(0, b.len());
        }

        test_empty(AllocRingBuffer::with_capacity(8));
        #[cfg(feature = "const_generics")]
        test_empty(ConstGenericRingBuffer::<i32, 8>::new());
        test_empty(GenericRingBuffer::<i32, typenum::U8>::new());
    }

    #[test]
    fn run_test_iter() {
        fn test_iter(mut b: impl RingBuffer<i32>) {
            b.push(1);
            b.push(2);
            b.push(3);

            let mut iter = b.iter();
            assert_eq!(&1, iter.next().unwrap());
            assert_eq!(&2, iter.next().unwrap());
            assert_eq!(&3, iter.next().unwrap());
        }

        test_iter(AllocRingBuffer::with_capacity(8));
        #[cfg(feature = "const_generics")]
        test_iter(ConstGenericRingBuffer::<i32, 8>::new());
        test_iter(GenericRingBuffer::<i32, typenum::U8>::new());
    }

    #[test]
    fn run_test_double_iter() {
        fn test_double_iter(mut b: impl RingBuffer<i32>) {
            b.push(1);
            b.push(2);
            b.push(3);

            let mut iter1 = b.iter();
            let mut iter2 = b.iter();

            assert_eq!(&1, iter1.next().unwrap());
            assert_eq!(&2, iter1.next().unwrap());
            assert_eq!(&3, iter1.next().unwrap());
            assert_eq!(&1, iter2.next().unwrap());
            assert_eq!(&2, iter2.next().unwrap());
            assert_eq!(&3, iter2.next().unwrap());
        }

        test_double_iter(AllocRingBuffer::with_capacity(8));
        #[cfg(feature = "const_generics")]
        test_double_iter(ConstGenericRingBuffer::<i32, 8>::new());
        test_double_iter(GenericRingBuffer::<i32, typenum::U8>::new());
    }

    #[test]
    fn run_test_iter_wrap() {
        fn test_iter_wrap(mut b: impl RingBuffer<i32>) {
            b.push(1);
            b.push(2);
            // Wrap
            b.push(3);

            let mut iter = b.iter();
            assert_eq!(&2, iter.next().unwrap());
            assert_eq!(&3, iter.next().unwrap());
        }

        test_iter_wrap(AllocRingBuffer::with_capacity(2));
        #[cfg(feature = "const_generics")]
        test_iter_wrap(ConstGenericRingBuffer::<i32, 2>::new());
        test_iter_wrap(GenericRingBuffer::<i32, typenum::U2>::new());
    }

    #[test]
    fn run_test_iter_mut() {
        fn test_iter_mut(mut b: impl RingBuffer<i32>) {
            b.push(1);
            b.push(2);
            b.push(3);

            let mut i = b.iter_mut();
            while let Some(el) = i.next() {
                *el += 1;
            }

            assert_eq!(vec![2, 3, 4], b.to_vec())
        }

        test_iter_mut(AllocRingBuffer::with_capacity(8));
        #[cfg(feature = "const_generics")]
        test_iter_mut(ConstGenericRingBuffer::<i32, 8>::new());
        test_iter_mut(GenericRingBuffer::<i32, typenum::U8>::new());
    }

    #[test]
    fn run_test_iter_mut_wrap() {
        fn test_iter_mut_wrap(mut b: impl RingBuffer<i32>) {
            b.push(1);
            b.push(2);
            b.push(3);

            let mut i = b.iter_mut();
            while let Some(el) = i.next() {
                *el += 1;
            }

            assert_eq!(vec![3, 4], b.to_vec())
        }

        test_iter_mut_wrap(AllocRingBuffer::with_capacity(2));
        #[cfg(feature = "const_generics")]
        test_iter_mut_wrap(ConstGenericRingBuffer::<i32, 2>::new());
        test_iter_mut_wrap(GenericRingBuffer::<i32, typenum::U2>::new());
    }

    #[test]
    fn run_test_to_vec() {
        fn test_to_vec(mut b: impl RingBuffer<i32>) {
            b.push(1);
            b.push(2);
            b.push(3);

            assert_eq!(vec![1, 2, 3], b.to_vec())
        }

        test_to_vec(AllocRingBuffer::with_capacity(8));
        #[cfg(feature = "const_generics")]
        test_to_vec(ConstGenericRingBuffer::<i32, 8>::new());
        test_to_vec(GenericRingBuffer::<i32, typenum::U8>::new());
    }

    #[test]
    fn run_test_to_vec_wrap() {
        fn test_to_vec_wrap(mut b: impl RingBuffer<i32>) {
            b.push(1);
            b.push(2);
            // Wrap
            b.push(3);

            assert_eq!(vec![2, 3], b.to_vec())
        }

        test_to_vec_wrap(AllocRingBuffer::with_capacity(2));
        #[cfg(feature = "const_generics")]
        test_to_vec_wrap(ConstGenericRingBuffer::<i32, 2>::new());
        test_to_vec_wrap(GenericRingBuffer::<i32, typenum::U2>::new());
    }

    #[test]
    fn run_test_index() {
        fn test_index(mut b: impl RingBuffer<i32>) {
            b.push(2);
            assert_eq!(b[0], 2)
        }

        test_index(AllocRingBuffer::with_capacity(8));
        #[cfg(feature = "const_generics")]
        test_index(ConstGenericRingBuffer::<i32, 8>::new());
        test_index(GenericRingBuffer::<i32, typenum::U8>::new());
    }

    #[test]
    fn run_test_index_mut() {
        fn test_index_mut(mut b: impl RingBuffer<i32>) {
            b.push(2);

            assert_eq!(b[0], 2);

            b[0] = 5;

            assert_eq!(b[0], 5);
        }

        test_index_mut(AllocRingBuffer::with_capacity(8));
        #[cfg(feature = "const_generics")]
        test_index_mut(ConstGenericRingBuffer::<i32, 8>::new());
        test_index_mut(GenericRingBuffer::<i32, typenum::U8>::new());
    }

    #[test]
    fn run_test_peek_some() {
        fn test_peek_some(mut b: impl RingBuffer<i32>) {
            b.push(1);
            b.push(2);

            assert_eq!(b.peek(), Some(&1));
        }

        test_peek_some(AllocRingBuffer::with_capacity(2));
        #[cfg(feature = "const_generics")]
        test_peek_some(ConstGenericRingBuffer::<i32, 2>::new());
        test_peek_some(GenericRingBuffer::<i32, typenum::U2>::new());
    }

    #[test]
    fn run_test_peek_none() {
        fn test_peek_none(b: impl RingBuffer<i32>) {
            assert_eq!(b.peek(), None);
        }

        test_peek_none(AllocRingBuffer::with_capacity(8));
        #[cfg(feature = "const_generics")]
        test_peek_none(ConstGenericRingBuffer::<i32, 8>::new());
        test_peek_none(GenericRingBuffer::<i32, typenum::U8>::new());
    }

    #[test]
    fn run_test_get_relative() {
        fn test_get_relative(mut b: impl RingBuffer<i32>) {
            b.push(0);
            b.push(1);

            // [0, ...]
            //      ^
            // [0, 1, ...]
            //         ^
            // get[(index + 0) % len] = 0 (wrap to 0 because len == 2)
            // get[(index + 1) % len] = 1
            assert_eq!(b.get(0).unwrap(), &0);
            assert_eq!(b.get(1).unwrap(), &1);

            // Wraps around
            assert_eq!(b.get(2).unwrap(), &0);
            assert_eq!(b.get(3).unwrap(), &1);
        }

        test_get_relative(AllocRingBuffer::with_capacity(8));
        #[cfg(feature = "const_generics")]
        test_get_relative(ConstGenericRingBuffer::<i32, 8>::new());
        test_get_relative(GenericRingBuffer::<i32, typenum::U8>::new());
    }

    #[test]
    fn run_test_wrapping_get_relative() {
        fn test_wrapping_get_relative(mut b: impl RingBuffer<i32>) {
            b.push(0);
            b.push(1);
            b.push(2);

            // [0, ...]
            //      ^
            // [0, 1]
            //  ^
            // [2, 1]
            //     ^
            // get(0) == b[index] = 1
            // get(1) == b[(index+1) % len] = 1
            assert_eq!(b.get(0).unwrap(), &1);
            assert_eq!(b.get(1).unwrap(), &2);
        }

        test_wrapping_get_relative(AllocRingBuffer::with_capacity(2));
        #[cfg(feature = "const_generics")]
        test_wrapping_get_relative(ConstGenericRingBuffer::<i32, 2>::new());
        test_wrapping_get_relative(GenericRingBuffer::<i32, typenum::U2>::new());
    }

    #[test]
    fn run_test_get_relative_zero_length() {
        fn test_get_relative_zero_length(b: impl RingBuffer<i32>) {
            assert!(b.get(1).is_none());
        }

        test_get_relative_zero_length(AllocRingBuffer::with_capacity(8));
        #[cfg(feature = "const_generics")]
        test_get_relative_zero_length(ConstGenericRingBuffer::<i32, 8>::new());
        test_get_relative_zero_length(GenericRingBuffer::<i32, typenum::U8>::new());
    }

    #[test]
    fn run_test_get_relative_mut() {
        fn test_get_relative_mut(mut b: impl RingBuffer<i32>) {
            b.push(0);
            b.push(1);

            // [0, ...]
            //      ^
            // [0, 1, ...]
            //         ^
            // get[(index + 0) % len] = 0 (wrap to 0 because len == 2)
            // get[(index + 1) % len] = 1
            *b.get_mut(0).unwrap() = 3;
            *b.get_mut(1).unwrap() = 4;

            assert_eq!(b.get(0).unwrap(), &3);
            assert_eq!(b.get(1).unwrap(), &4);
        }

        test_get_relative_mut(AllocRingBuffer::with_capacity(8));
        #[cfg(feature = "const_generics")]
        test_get_relative_mut(ConstGenericRingBuffer::<i32, 8>::new());
        test_get_relative_mut(GenericRingBuffer::<i32, typenum::U8>::new());
    }

    #[test]
    fn run_test_wrapping_get_relative_mut() {
        fn test_wrapping_get_relative_mut(mut b: impl RingBuffer<i32>) {
            b.push(0);
            b.push(1);
            b.push(2);

            *b.get_mut(0).unwrap() = 3;

            // [0, ...]
            //      ^
            // [0, 1]
            //  ^
            // [2, 1]
            //     ^
            // get(0) == b[index] = 1
            // get(1) == b[(index+1) % len] = 1
            assert_eq!(b.get(0).unwrap(), &3);
            assert_eq!(b.get(1).unwrap(), &2);
        }

        test_wrapping_get_relative_mut(AllocRingBuffer::with_capacity(2));
        #[cfg(feature = "const_generics")]
        test_wrapping_get_relative_mut(ConstGenericRingBuffer::<i32, 2>::new());
        test_wrapping_get_relative_mut(GenericRingBuffer::<i32, typenum::U2>::new());
    }

    #[test]
    fn run_test_get_relative_mut_zero_length() {
        fn test_get_relative_mut_zero_length(mut b: impl RingBuffer<i32>) {
            assert!(b.get_mut(1).is_none());
        }

        test_get_relative_mut_zero_length(AllocRingBuffer::with_capacity(8));
        #[cfg(feature = "const_generics")]
        test_get_relative_mut_zero_length(ConstGenericRingBuffer::<i32, 8>::new());
        test_get_relative_mut_zero_length(GenericRingBuffer::<i32, typenum::U8>::new());
    }

    #[test]
    fn run_test_get_absolute() {
        fn test_get_absolute(mut b: impl RingBuffer<i32>) {
            b.push(0);
            b.push(1);

            // [0, ...]
            //      ^
            // [0, 1, ...]
            //         ^
            // get[0] = 0
            // get[1] = 1
            assert_eq!(b.get_absolute(0).unwrap(), &0);
            assert_eq!(b.get_absolute(1).unwrap(), &1);
            assert!(b.get_absolute(2).is_none());
        }

        test_get_absolute(AllocRingBuffer::with_capacity(8));
        #[cfg(feature = "const_generics")]
        test_get_absolute(ConstGenericRingBuffer::<i32, 8>::new());
        test_get_absolute(GenericRingBuffer::<i32, typenum::U8>::new());
    }

    #[test]
    fn run_test_from_iterator() {
        fn test_from_iterator<T: RingBuffer<i32>>() {
            let b: T = std::iter::repeat(1).take(1024).collect();
            assert_eq!(b.len(), 1024);
            assert_eq!(b.to_vec(), vec![1; 1024])
        }

        test_from_iterator::<AllocRingBuffer<i32>>();
        #[cfg(feature = "const_generics")]
        test_from_iterator::<ConstGenericRingBuffer<i32, 1024>>();
        test_from_iterator::<GenericRingBuffer<i32, typenum::U1024>>();
    }

    #[test]
    fn run_test_from_iterator_wrap() {
        fn test_from_iterator_wrap<T: RingBuffer<i32>>() {
            let b: T = std::iter::repeat(1).take(8000).collect();
            assert_eq!(b.len(), b.capacity());
            assert_eq!(b.to_vec(), vec![1; b.capacity()])
        }

        test_from_iterator_wrap::<AllocRingBuffer<i32>>();
        #[cfg(feature = "const_generics")]
        test_from_iterator_wrap::<ConstGenericRingBuffer<i32, 1024>>();
        test_from_iterator_wrap::<GenericRingBuffer<i32, typenum::U1024>>();
    }

    #[test]
    fn run_test_get_relative_negative() {
        fn test_get_relative_negative(mut b: impl RingBuffer<i32>) {
            b.push(0);
            b.push(1);

            // [0, ...]
            //      ^
            // [0, 1, ...]
            //         ^
            // get[(index + -1) % len] = 1
            // get[(index + -2) % len] = 0 (wrap to 1 because len == 2)
            assert_eq!(b.get(-1).unwrap(), &1);
            assert_eq!(b.get(-2).unwrap(), &0);

            // Wraps around
            assert_eq!(b.get(-3).unwrap(), &1);
            assert_eq!(b.get(-4).unwrap(), &0);
        }

        test_get_relative_negative(AllocRingBuffer::with_capacity(8));
        #[cfg(feature = "const_generics")]
<<<<<<< HEAD
        test_get_relative_negative(ConstGenericRingBuffer::<i32, 8>::new());
        test_get_relative_negative(GenericRingBuffer::<i32, typenum::U8>::new());
=======
        test_get_relative_negative(ConstGenericRingBuffer::<i32, 10>::new());
        test_get_relative_negative(GenericRingBuffer::<i32, typenum::U10>::new());
>>>>>>> a00015c1
    }

    #[test]
    fn run_test_contains() {
        fn test_contains(mut b: impl RingBuffer<i32>) {
            b.push(1);
            b.push(2);

            assert!(b.contains(&1));
            assert!(b.contains(&2));
        }

        test_contains(AllocRingBuffer::with_capacity(8));
        #[cfg(feature = "const_generics")]
        test_contains(ConstGenericRingBuffer::<i32, 8>::new());
        test_contains(GenericRingBuffer::<i32, typenum::U8>::new());
    }

    #[test]
    fn run_test_is_full() {
        fn test_is_full(mut b: impl RingBuffer<i32>) {
            assert!(!b.is_full());
            b.push(1);
            assert!(!b.is_full());
            b.push(2);
            assert!(b.is_full());
        }

        test_is_full(AllocRingBuffer::with_capacity(2));
        #[cfg(feature = "const_generics")]
        test_is_full(ConstGenericRingBuffer::<i32, 2>::new());
        test_is_full(GenericRingBuffer::<i32, typenum::U2>::new());
    }

    #[test]
    fn run_test_front_some() {
        fn test_front_some(mut b: impl RingBuffer<i32>) {
            b.push(1);
            b.push(2);

            assert_eq!(b.front(), Some(&1));
        }

        test_front_some(AllocRingBuffer::with_capacity(2));
        #[cfg(feature = "const_generics")]
        test_front_some(ConstGenericRingBuffer::<i32, 2>::new());
        test_front_some(GenericRingBuffer::<i32, typenum::U2>::new());
    }

    #[test]
    fn run_test_front_none() {
        fn test_front_none(b: impl RingBuffer<i32>) {
            assert_eq!(b.front(), None);
        }

        test_front_none(AllocRingBuffer::with_capacity(8));
        #[cfg(feature = "const_generics")]
        test_front_none(ConstGenericRingBuffer::<i32, 8>::new());
        test_front_none(GenericRingBuffer::<i32, typenum::U8>::new());
    }

    #[test]
    fn run_test_back_some() {
        fn test_back_some(mut b: impl RingBuffer<i32>) {
            b.push(1);
            b.push(2);

            assert_eq!(b.back(), Some(&2));
        }

        test_back_some(AllocRingBuffer::with_capacity(2));
        #[cfg(feature = "const_generics")]
        test_back_some(ConstGenericRingBuffer::<i32, 2>::new());
        test_back_some(GenericRingBuffer::<i32, typenum::U2>::new());
    }

    #[test]
    fn run_test_back_none() {
        fn test_back_none(b: impl RingBuffer<i32>) {
            assert_eq!(b.back(), None);
        }

        test_back_none(AllocRingBuffer::with_capacity(8));
        #[cfg(feature = "const_generics")]
        test_back_none(ConstGenericRingBuffer::<i32, 8>::new());
        test_back_none(GenericRingBuffer::<i32, typenum::U8>::new());
    }

    #[test]
    fn run_test_front_some_mut() {
        fn test_front_some_mut(mut b: impl RingBuffer<i32>) {
            b.push(1);
            b.push(2);

            assert_eq!(b.front_mut(), Some(&mut 1));
        }

        test_front_some_mut(AllocRingBuffer::with_capacity(2));
        #[cfg(feature = "const_generics")]
        test_front_some_mut(ConstGenericRingBuffer::<i32, 2>::new());
        test_front_some_mut(GenericRingBuffer::<i32, typenum::U2>::new());
    }

    #[test]
    fn run_test_front_none_mut() {
        fn test_front_none_mut(mut b: impl RingBuffer<i32>) {
            assert_eq!(b.front_mut(), None);
        }

        test_front_none_mut(AllocRingBuffer::with_capacity(8));
        #[cfg(feature = "const_generics")]
        test_front_none_mut(ConstGenericRingBuffer::<i32, 8>::new());
        test_front_none_mut(GenericRingBuffer::<i32, typenum::U8>::new());
    }

    #[test]
    fn run_test_back_some_mut() {
        fn test_back_some_mut(mut b: impl RingBuffer<i32>) {
            b.push(1);
            b.push(2);

            assert_eq!(b.back_mut(), Some(&mut 2));
        }

        test_back_some_mut(AllocRingBuffer::with_capacity(2));
        #[cfg(feature = "const_generics")]
        test_back_some_mut(ConstGenericRingBuffer::<i32, 2>::new());
        test_back_some_mut(GenericRingBuffer::<i32, typenum::U2>::new());
    }

    #[test]
    fn run_test_back_none_mut() {
        fn test_back_none_mut(mut b: impl RingBuffer<i32>) {
            assert_eq!(b.back_mut(), None);
        }

        test_back_none_mut(AllocRingBuffer::with_capacity(8));
        test_back_none_mut(GenericRingBuffer::<i32, typenum::U8>::new());
        #[cfg(feature = "const_generics")]
        test_back_none_mut(ConstGenericRingBuffer::<i32, 8>::new());
    }

    #[test]
    fn run_test_dequeue_ref() {
        fn run_test_dequeue_ref(mut b: impl RingBuffer<i32>) {
            b.push(0);
            b.push(1);

            assert_eq!(b.len(), 2);

            assert_eq!(b.dequeue_ref(), Some(&0));
            assert_eq!(b.dequeue_ref(), Some(&1));

            assert_eq!(b.len(), 0);

            assert_eq!(b.dequeue_ref(), None);
        }

        run_test_dequeue_ref(AllocRingBuffer::with_capacity(8));
        run_test_dequeue_ref(GenericRingBuffer::<i32, typenum::U8>::new());
        #[cfg(feature = "const_generics")]
        run_test_dequeue_ref(ConstGenericRingBuffer::<i32, 8>::new());
    }

    #[test]
    fn run_test_dequeue() {
        fn run_test_dequeue(mut b: impl RingBuffer<i32>) {
            b.push(0);
            b.push(1);

            assert_eq!(b.len(), 2);

            assert_eq!(b.dequeue(), Some(0));
            assert_eq!(b.dequeue(), Some(1));

            assert_eq!(b.len(), 0);

            assert_eq!(b.dequeue_ref(), None);
        }

        run_test_dequeue(AllocRingBuffer::with_capacity(8));
        run_test_dequeue(GenericRingBuffer::<i32, typenum::U8>::new());
        #[cfg(feature = "const_generics")]
        run_test_dequeue(ConstGenericRingBuffer::<i32, 8>::new());
    }

    #[test]
    fn run_test_skip() {
        fn run_test_skip(mut b: impl RingBuffer<i32>) {
            b.push(0);
            b.push(1);

            assert_eq!(b.len(), 2);

            b.skip();
            b.skip();

            assert_eq!(b.len(), 0)
        }

        run_test_skip(AllocRingBuffer::with_capacity(8));
        run_test_skip(GenericRingBuffer::<i32, typenum::U8>::new());
        #[cfg(feature = "const_generics")]
        run_test_skip(ConstGenericRingBuffer::<i32, 8>::new());
    }
}<|MERGE_RESOLUTION|>--- conflicted
+++ resolved
@@ -614,13 +614,8 @@
 
         test_get_relative_negative(AllocRingBuffer::with_capacity(8));
         #[cfg(feature = "const_generics")]
-<<<<<<< HEAD
         test_get_relative_negative(ConstGenericRingBuffer::<i32, 8>::new());
         test_get_relative_negative(GenericRingBuffer::<i32, typenum::U8>::new());
-=======
-        test_get_relative_negative(ConstGenericRingBuffer::<i32, 10>::new());
-        test_get_relative_negative(GenericRingBuffer::<i32, typenum::U10>::new());
->>>>>>> a00015c1
     }
 
     #[test]
