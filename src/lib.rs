--- conflicted
+++ resolved
@@ -85,11 +85,7 @@
 mod tests {
     extern crate std;
 
-<<<<<<< HEAD
-    use alloc::vec::Vec;
     use core::fmt::Debug;
-=======
->>>>>>> fb002d44
     use std::vec;
     use std::vec::Vec;
 
@@ -977,7 +973,7 @@
 
     #[test]
     fn run_next_back_test() {
-        fn next_back_test(mut rb: impl RingBufferExt<i32> + Debug) {
+        fn next_back_test(mut rb: impl RingBufferExt<i32>) {
             for i in 1..=4 {
                 rb.push(i);
             }
@@ -996,7 +992,7 @@
 
     #[test]
     fn run_next_back_test_mut() {
-        fn next_back_test_mut(mut rb: impl RingBufferExt<i32> + Debug) {
+        fn next_back_test_mut(mut rb: impl RingBufferExt<i32>) {
             for i in 1..=4 {
                 rb.push(i);
             }
