--- conflicted
+++ resolved
@@ -696,31 +696,6 @@
     }
 
     #[test]
-<<<<<<< HEAD
-=======
-    #[allow(deprecated)]
-    fn run_test_get_absolute() {
-        fn test_get_absolute(mut b: impl RingBuffer<i32>) {
-            b.push(0);
-            b.push(1);
-
-            // [0, ...]
-            //      ^
-            // [0, 1, ...]
-            //         ^
-            // get[0] = 0
-            // get[1] = 1
-            assert_eq!(b.get_absolute(0).unwrap(), &0);
-            assert_eq!(b.get_absolute(1).unwrap(), &1);
-            assert!(b.get_absolute(2).is_none());
-        }
-
-        test_get_absolute(AllocRingBuffer::with_capacity(8));
-        test_get_absolute(ConstGenericRingBuffer::<i32, 8>::new());
-    }
-
-    #[test]
->>>>>>> adb6802e
     fn run_test_from_iterator() {
         fn test_from_iterator<T: RingBuffer<i32> + FromIterator<i32>>() {
             let b: T = std::iter::repeat(1).take(1024).collect();
