use core::ops::{Index, IndexMut};

use crate::ringbuffer_trait::{RingBuffer, RingBufferIntoIterator};

extern crate alloc;

// We need boxes, so depend on alloc
use crate::GrowableAllocRingBuffer;
use core::marker::PhantomData;
use core::ptr;

#[derive(Debug, Copy, Clone)]
/// Represents that an alloc ringbuffer must have a size that's a power of two.
/// This means slightly more optimizations can be performed, but it is less flexible.
pub struct PowerOfTwo;

#[derive(Debug, Copy, Clone)]
/// Represents that an alloc ringbuffer can have a size that's not a power of two.
/// This means slightly fewer optimizations can be performed, but it is more flexible.
pub struct NonPowerOfTwo;
mod private {
    use crate::with_alloc::alloc_ringbuffer::{NonPowerOfTwo, PowerOfTwo};

    pub trait Sealed {}

    impl Sealed for PowerOfTwo {}
    impl Sealed for NonPowerOfTwo {}
}

/// Sealed trait with two implementations that represent the kinds of sizes a ringbuffer can have
/// *[`NonPowerOfTwo`]
/// *[`PowerOfTwo`]
pub trait RingbufferSize: private::Sealed {
    /// the mask function to use for wrapping indices in the ringbuffer
    fn mask(cap: usize, index: usize) -> usize;
    /// true in [`PowerOfTwo`], false in [`NonPowerOfTwo`]
    fn must_be_power_of_two() -> bool;
}

impl RingbufferSize for PowerOfTwo {
    #[inline]
    fn mask(cap: usize, index: usize) -> usize {
        crate::mask(cap, index)
    }

    fn must_be_power_of_two() -> bool {
        true
    }
}

impl RingbufferSize for NonPowerOfTwo {
    #[inline]
    fn mask(cap: usize, index: usize) -> usize {
        crate::mask_modulo(cap, index)
    }

    fn must_be_power_of_two() -> bool {
        false
    }
}

/// The `AllocRingBuffer` is a `RingBuffer` which is based on a Vec. This means it allocates at runtime
/// on the heap, and therefore needs the [`alloc`] crate. This struct and therefore the dependency on
/// alloc can be disabled by disabling the `alloc` (default) feature.
///
/// # Example
/// ```
/// use ringbuffer::{AllocRingBuffer, RingBuffer};
///
/// let mut buffer = AllocRingBuffer::new(2);
///
/// // First entry of the buffer is now 5.
/// buffer.push(5);
///
/// // The last item we pushed is 5
/// assert_eq!(buffer.get(-1), Some(&5));
///
/// // Second entry is now 42.
/// buffer.push(42);
///
/// assert_eq!(buffer.peek(), Some(&5));
/// assert!(buffer.is_full());
///
/// // Because capacity is reached the next push will be the first item of the buffer.
/// buffer.push(1);
/// assert_eq!(buffer.to_vec(), vec![42, 1]);
/// ```
#[derive(Debug)]
pub struct AllocRingBuffer<T, SIZE: RingbufferSize = PowerOfTwo> {
    buf: *mut T,
    capacity: usize,
    readptr: usize,
    writeptr: usize,
    mode: PhantomData<SIZE>,
}

impl<T, const N: usize> From<[T; N]> for AllocRingBuffer<T, NonPowerOfTwo> {
    fn from(value: [T; N]) -> Self {
        let mut rb = Self::with_capacity_non_power_of_two(value.len());
        rb.extend(value.into_iter());
        rb
    }
}

impl<T: Clone, const N: usize> From<&[T; N]> for AllocRingBuffer<T, NonPowerOfTwo> {
    // the cast here is actually not trivial
    #[allow(trivial_casts)]
    fn from(value: &[T; N]) -> Self {
        Self::from(value as &[T])
    }
}

impl<T: Clone> From<&[T]> for AllocRingBuffer<T, NonPowerOfTwo> {
    fn from(value: &[T]) -> Self {
        let mut rb = Self::with_capacity_non_power_of_two(value.len());
        rb.extend(value.iter().cloned());
        rb
    }
}

impl<T> From<GrowableAllocRingBuffer<T>> for AllocRingBuffer<T, NonPowerOfTwo> {
    fn from(mut v: GrowableAllocRingBuffer<T>) -> AllocRingBuffer<T, NonPowerOfTwo> {
        let mut rb = AllocRingBuffer::with_capacity_non_power_of_two(v.len());
        rb.extend(v.drain());
        rb
    }
}

impl<T: Clone> From<&mut [T]> for AllocRingBuffer<T, NonPowerOfTwo> {
    fn from(value: &mut [T]) -> Self {
        Self::from(&*value)
    }
}

impl<T: Clone, const CAP: usize> From<&mut [T; CAP]> for AllocRingBuffer<T, NonPowerOfTwo> {
    fn from(value: &mut [T; CAP]) -> Self {
        Self::from(value.clone())
    }
}

impl<T> From<alloc::vec::Vec<T>> for AllocRingBuffer<T, NonPowerOfTwo> {
    fn from(value: alloc::vec::Vec<T>) -> Self {
        let mut res = AllocRingBuffer::with_capacity_non_power_of_two(value.len());
        res.extend(value.into_iter());
        res
    }
}

impl<T> From<alloc::collections::VecDeque<T>> for AllocRingBuffer<T, NonPowerOfTwo> {
    fn from(value: alloc::collections::VecDeque<T>) -> Self {
        let mut res = AllocRingBuffer::with_capacity_non_power_of_two(value.len());
        res.extend(value.into_iter());
        res
    }
}

impl<T> From<alloc::collections::LinkedList<T>> for AllocRingBuffer<T, NonPowerOfTwo> {
    fn from(value: alloc::collections::LinkedList<T>) -> Self {
        let mut res = AllocRingBuffer::with_capacity_non_power_of_two(value.len());
        res.extend(value.into_iter());
        res
    }
}

impl From<alloc::string::String> for AllocRingBuffer<char, NonPowerOfTwo> {
    fn from(value: alloc::string::String) -> Self {
        let mut res = AllocRingBuffer::with_capacity_non_power_of_two(value.len());
        res.extend(value.chars());
        res
    }
}

impl From<&str> for AllocRingBuffer<char, NonPowerOfTwo> {
    fn from(value: &str) -> Self {
        let mut res = AllocRingBuffer::with_capacity_non_power_of_two(value.len());
        res.extend(value.chars());
        res
    }
}

impl<T, const CAP: usize> From<crate::ConstGenericRingBuffer<T, CAP>>
    for AllocRingBuffer<T, NonPowerOfTwo>
{
    fn from(mut value: crate::ConstGenericRingBuffer<T, CAP>) -> Self {
        let mut res = AllocRingBuffer::with_capacity_non_power_of_two(value.len());
        res.extend(value.drain());
        res
    }
}

impl<T, SIZE: RingbufferSize> Drop for AllocRingBuffer<T, SIZE> {
    fn drop(&mut self) {
        self.drain().for_each(drop);

        let layout = alloc::alloc::Layout::array::<T>(self.capacity).unwrap();
        unsafe {
            alloc::alloc::dealloc(self.buf as *mut u8, layout);
        }
    }
}

impl<T: Clone, SIZE: RingbufferSize> Clone for AllocRingBuffer<T, SIZE> {
    fn clone(&self) -> Self {
        debug_assert_ne!(self.capacity, 0);
        debug_assert!(!SIZE::must_be_power_of_two() || self.capacity.is_power_of_two());

        // whatever the previous capacity was, we can just use the same one again.
        // It should be valid.
        let mut new = unsafe { Self::with_capacity_unchecked(self.capacity) };
        self.iter().cloned().for_each(|i| new.push(i));
        new
    }
}

impl<T: PartialEq, SIZE: RingbufferSize> PartialEq for AllocRingBuffer<T, SIZE> {
    fn eq(&self, other: &Self) -> bool {
        self.capacity == other.capacity
            && self.len() == other.len()
            && self.iter().zip(other.iter()).all(|(a, b)| a == b)
    }
}

impl<T: Eq + PartialEq, SIZE: RingbufferSize> Eq for AllocRingBuffer<T, SIZE> {}

impl<T, SIZE: RingbufferSize> IntoIterator for AllocRingBuffer<T, SIZE> {
    type Item = T;
    type IntoIter = RingBufferIntoIterator<T, Self>;

    fn into_iter(self) -> Self::IntoIter {
        RingBufferIntoIterator::new(self)
    }
}

<<<<<<< HEAD
=======
impl<T, SIZE: RingbufferSize> RingBufferRead<T> for AllocRingBuffer<T, SIZE> {
    fn dequeue(&mut self) -> Option<T> {
        if self.is_empty() {
            None
        } else {
            let index = SIZE::mask(self.capacity, self.readptr);
            let res = unsafe { get_unchecked_mut(self, index) };
            self.readptr += 1;

            // Safety: the fact that we got this maybeuninit from the buffer (with mask) means that
            // it's initialized. If it wasn't the is_empty call would have caught it. Values
            // are always initialized when inserted so this is safe.
            unsafe { Some(ptr::read(res)) }
        }
    }
}

>>>>>>> 758ba107
impl<T, SIZE: RingbufferSize> Extend<T> for AllocRingBuffer<T, SIZE> {
    fn extend<A: IntoIterator<Item = T>>(&mut self, iter: A) {
        let iter = iter.into_iter();

        for i in iter {
            self.push(i);
        }
    }
}

unsafe impl<T, SIZE: RingbufferSize> RingBuffer<T> for AllocRingBuffer<T, SIZE> {
    #[inline]
    unsafe fn ptr_capacity(rb: *const Self) -> usize {
        (*rb).capacity
    }

    impl_ringbuffer!(readptr, writeptr);

    #[inline]
    fn push(&mut self, value: T) {
        if self.is_full() {
            let previous_value = unsafe {
                ptr::read(get_unchecked_mut(
                    self,
                    SIZE::mask(self.capacity, self.readptr),
                ))
            };

            // make sure we drop whatever is being overwritten
            // SAFETY: the buffer is full, so this must be initialized
            //       : also, index has been masked
            // make sure we drop because it won't happen automatically
            unsafe {
                drop(previous_value);
            }

            self.readptr += 1;
        }

        let index = SIZE::mask(self.capacity, self.writeptr);

        unsafe {
            ptr::write(get_unchecked_mut(self, index), value);
        }

        self.writeptr += 1;
    }

    impl_ringbuffer_read!();

    fn dequeue(&mut self) -> Option<T> {
        if self.is_empty() {
            None
        } else {
            let index = SIZE::mask(self.capacity, self.readptr);
            let res = unsafe { get_unchecked_mut(self, index) };
            self.readptr += 1;

            // Safety: the fact that we got this maybeuninit from the buffer (with mask) means that
            // it's initialized. If it wasn't the is_empty call would have caught it. Values
            // are always initialized when inserted so this is safe.
            unsafe { Some(ptr::read(res)) }
        }
    }

    impl_ringbuffer_ext!(
        get_unchecked,
        get_unchecked_mut,
        readptr,
        writeptr,
        SIZE::mask
    );

    #[inline]
    fn fill_with<F: FnMut() -> T>(&mut self, mut f: F) {
        self.clear();

        self.readptr = 0;
        self.writeptr = self.capacity;

        for i in 0..self.capacity {
            unsafe { ptr::write(get_unchecked_mut(self, i), f()) };
        }
    }
}

impl<T, SIZE: RingbufferSize> AllocRingBuffer<T, SIZE> {
    /// Creates a `AllocRingBuffer` with a certain capacity. This capacity is fixed.
    /// for this ringbuffer to work, cap must be a power of two and greater than zero.
    ///
    /// # Safety
    /// Only safe if the capacity is greater than zero, and a power of two.
    /// Only if `MODE` == [`NonPowerOfTwo`](NonPowerOfTwo) can the capacity be not a power of two, in which case this function is also safe.
    #[inline]
    unsafe fn with_capacity_unchecked(cap: usize) -> Self {
        let layout = alloc::alloc::Layout::array::<T>(cap).unwrap();
        let buf = unsafe { alloc::alloc::alloc(layout) as *mut T };

        Self {
            buf,
            capacity: cap,
            readptr: 0,
            writeptr: 0,
            mode: PhantomData,
        }
    }
}

impl<T> AllocRingBuffer<T, NonPowerOfTwo> {
    /// Creates a `AllocRingBuffer` with a certain capacity. This capacity is fixed.
    /// for this ringbuffer to work, and must not be zero.
    ///
    /// Note, that not using a power of two means some operations can't be optimized as well.
    /// For example, bitwise ands might become modulos.
    ///
    /// For example, on push operations, benchmarks have shown that a ringbuffer with a power-of-two
    /// capacity constructed with `with_capacity_non_power_of_two` (so which don't get the same optimization
    /// as the ones constructed with `with_capacity`) can be up to 3x slower
    ///
    /// # Panics
    /// if the capacity is zero
    #[inline]
    #[must_use]
    pub fn with_capacity_non_power_of_two(cap: usize) -> Self {
        assert_ne!(cap, 0, "Capacity must be greater than 0");

        // Safety: Mode is NonPowerOfTwo and we checked above that the capacity isn't zero
        unsafe { Self::with_capacity_unchecked(cap) }
    }
}

impl<T> AllocRingBuffer<T, PowerOfTwo> {
    /// Creates a `AllocRingBuffer` with a certain capacity. The actual capacity is the input to the
    /// function raised to the power of two (effectively the input is the log2 of the actual capacity)
    #[inline]
    #[must_use]
    pub fn with_capacity_power_of_2(cap_power_of_two: usize) -> Self {
        // Safety: 1 << n is always a power of two, and nonzero
        unsafe { Self::with_capacity_unchecked(1 << cap_power_of_two) }
    }

    #[inline]
    /// Alias of [`with_capacity`](AllocRingBuffer::new).
    #[must_use]
    #[deprecated = "alias of new"]
    pub fn with_capacity(cap: usize) -> Self {
        Self::new(cap)
    }

    /// Creates a `AllocRingBuffer` with a certain capacity. The capacity must be a power of two.
    /// # Panics
    /// Panics when capacity is zero or not a power of two
    #[inline]
    #[must_use]
    pub fn new(cap: usize) -> Self {
        assert_ne!(cap, 0, "Capacity must be greater than 0");
        assert!(cap.is_power_of_two(), "Capacity must be a power of two");

        // Safety: assertions check that cap is a power of two and nonzero
        unsafe { Self::with_capacity_unchecked(cap) }
    }
}

/// Get a reference from the buffer without checking it is initialized.
/// Caller must be sure the index is in bounds, or this will panic.
#[inline]
unsafe fn get_unchecked<'a, T, SIZE: RingbufferSize>(
    rb: *const AllocRingBuffer<T, SIZE>,
    index: usize,
) -> &'a T {
    let p = (*rb).buf.add(index);
    // Safety: caller makes sure the index is in bounds for the ringbuffer.
    // All in bounds values in the ringbuffer are initialized
    &*p
}

/// Get a mut reference from the buffer without checking it is initialized.
/// Caller must be sure the index is in bounds, or this will panic.
#[inline]
unsafe fn get_unchecked_mut<T, SIZE: RingbufferSize>(
    rb: *mut AllocRingBuffer<T, SIZE>,
    index: usize,
) -> *mut T {
    let p = (*rb).buf.add(index);

    // Safety: caller makes sure the index is in bounds for the ringbuffer.
    // All in bounds values in the ringbuffer are initialized
    p.cast()
}

impl<T, SIZE: RingbufferSize> Index<isize> for AllocRingBuffer<T, SIZE> {
    type Output = T;

    fn index(&self, index: isize) -> &Self::Output {
        self.get(index).expect("index out of bounds")
    }
}

impl<T, SIZE: RingbufferSize> IndexMut<isize> for AllocRingBuffer<T, SIZE> {
    fn index_mut(&mut self, index: isize) -> &mut Self::Output {
        self.get_mut(index).expect("index out of bounds")
    }
}

#[cfg(test)]
mod tests {
    use crate::with_alloc::alloc_ringbuffer::RingbufferSize;
    use crate::{AllocRingBuffer, RingBuffer};

    // just test that this compiles
    #[test]
    fn test_generic_clone() {
        fn helper<SIZE: RingbufferSize>(
            a: &AllocRingBuffer<i32, SIZE>,
        ) -> AllocRingBuffer<i32, SIZE> {
            a.clone()
        }

        _ = helper(&AllocRingBuffer::new(2));
        _ = helper(&AllocRingBuffer::with_capacity_non_power_of_two(5));
    }

    #[test]
    fn test_not_power_of_two() {
        let mut rb = AllocRingBuffer::with_capacity_non_power_of_two(10);
        const NUM_VALS: usize = 1000;

        // recycle the ringbuffer a bunch of time to see if noneof the logic
        // messes up
        for _ in 0..100 {
            for i in 0..NUM_VALS {
                rb.enqueue(i);
            }
            assert!(rb.is_full());

            for i in 0..10 {
                assert_eq!(Some(i + NUM_VALS - rb.capacity()), rb.dequeue())
            }

            assert!(rb.is_empty())
        }
    }

    #[test]
    fn test_with_capacity_power_of_two() {
        let b = AllocRingBuffer::<i32>::with_capacity_power_of_2(2);
        assert_eq!(b.capacity, 4);
    }

    #[test]
    #[should_panic]
    fn test_with_capacity_no_power_of_two() {
        let _ = AllocRingBuffer::<i32>::new(10);
    }

    #[test]
    #[should_panic]
    fn test_index_zero_length() {
        let b = AllocRingBuffer::<i32>::new(2);
        let _ = b[2];
    }

    #[test]
    fn test_extend() {
        let mut buf = AllocRingBuffer::<u8>::new(4);
        (0..4).for_each(|_| buf.push(0));

        let new_data = [0, 1, 2];
        buf.extend(new_data);

        let expected = [0, 0, 1, 2];

        for i in 0..4 {
            let actual = buf[i as isize];
            let expected = expected[i];
            assert_eq!(actual, expected);
        }
    }

    #[test]
    fn test_extend_with_overflow() {
        let mut buf = AllocRingBuffer::<u8>::new(8);
        (0..8).for_each(|_| buf.push(0));

        let new_data = [0, 1, 2, 3, 4, 5, 6, 7, 8, 9];
        buf.extend(new_data);

        let expected = [2, 3, 4, 5, 6, 7, 8, 9];

        for i in 0..8 {
            let actual = buf[i as isize];
            let expected = expected[i];
            assert_eq!(actual, expected);
        }
    }

    #[test]
    fn test_conversions() {
        // from &[T]
        let data: &[i32] = &[1, 2, 3, 4];
        let buf = AllocRingBuffer::from(data);
        assert_eq!(buf.capacity, 4);
        assert_eq!(buf.to_vec(), alloc::vec![1, 2, 3, 4]);

        // from &[T; N]
        let buf = AllocRingBuffer::from(&[1, 2, 3, 4]);
        assert_eq!(buf.capacity, 4);
        assert_eq!(buf.to_vec(), alloc::vec![1, 2, 3, 4]);

        // from [T; N]
        let buf = AllocRingBuffer::from([1, 2, 3, 4]);
        assert_eq!(buf.capacity, 4);
        assert_eq!(buf.to_vec(), alloc::vec![1, 2, 3, 4]);
    }
}<|MERGE_RESOLUTION|>--- conflicted
+++ resolved
@@ -231,26 +231,6 @@
     }
 }
 
-<<<<<<< HEAD
-=======
-impl<T, SIZE: RingbufferSize> RingBufferRead<T> for AllocRingBuffer<T, SIZE> {
-    fn dequeue(&mut self) -> Option<T> {
-        if self.is_empty() {
-            None
-        } else {
-            let index = SIZE::mask(self.capacity, self.readptr);
-            let res = unsafe { get_unchecked_mut(self, index) };
-            self.readptr += 1;
-
-            // Safety: the fact that we got this maybeuninit from the buffer (with mask) means that
-            // it's initialized. If it wasn't the is_empty call would have caught it. Values
-            // are always initialized when inserted so this is safe.
-            unsafe { Some(ptr::read(res)) }
-        }
-    }
-}
-
->>>>>>> 758ba107
 impl<T, SIZE: RingbufferSize> Extend<T> for AllocRingBuffer<T, SIZE> {
     fn extend<A: IntoIterator<Item = T>>(&mut self, iter: A) {
         let iter = iter.into_iter();
@@ -298,8 +278,6 @@
 
         self.writeptr += 1;
     }
-
-    impl_ringbuffer_read!();
 
     fn dequeue(&mut self) -> Option<T> {
         if self.is_empty() {
