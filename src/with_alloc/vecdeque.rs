use crate::ringbuffer_trait::RingBufferIntoIterator;
use crate::with_alloc::alloc_ringbuffer::RingbufferSize;
use crate::{AllocRingBuffer, RingBuffer};
use alloc::collections::VecDeque;
use core::ops::{Deref, DerefMut, Index, IndexMut};

/// A growable ringbuffer. Once capacity is reached, the size is doubled.
/// Wrapper of the built-in [`VecDeque`] struct.
///
/// The reason this is a wrapper, is that we want `RingBuffers` to implement `Index<isize>`,
/// which we cannot do for remote types like `VecDeque`
#[derive(Debug, Clone, PartialEq, Eq)]
pub struct GrowableAllocRingBuffer<T>(VecDeque<T>);

impl<T, const N: usize> From<[T; N]> for GrowableAllocRingBuffer<T> {
    fn from(value: [T; N]) -> Self {
        Self(VecDeque::from(value))
    }
}

impl<T> From<VecDeque<T>> for GrowableAllocRingBuffer<T> {
    fn from(value: VecDeque<T>) -> Self {
        Self(value)
    }
}

impl<T: Clone, const N: usize> From<&[T; N]> for GrowableAllocRingBuffer<T> {
    // the cast here is actually not trivial
    #[allow(trivial_casts)]
    fn from(value: &[T; N]) -> Self {
        Self::from(value as &[T])
    }
}

impl<T: Clone> From<&[T]> for GrowableAllocRingBuffer<T> {
    fn from(value: &[T]) -> Self {
        let mut rb = Self::new();
        rb.extend(value.iter().cloned());
        rb
    }
}

impl<T, SIZE: RingbufferSize> From<AllocRingBuffer<T, SIZE>> for GrowableAllocRingBuffer<T> {
    fn from(mut v: AllocRingBuffer<T, SIZE>) -> GrowableAllocRingBuffer<T> {
        let mut rb = GrowableAllocRingBuffer::new();
        rb.extend(v.drain());
        rb
    }
}

impl<T: Clone> From<&mut [T]> for GrowableAllocRingBuffer<T> {
    fn from(value: &mut [T]) -> Self {
        Self::from(&*value)
    }
}

impl<T: Clone, const CAP: usize> From<&mut [T; CAP]> for GrowableAllocRingBuffer<T> {
    fn from(value: &mut [T; CAP]) -> Self {
        Self::from(value.clone())
    }
}

impl<T> From<alloc::vec::Vec<T>> for GrowableAllocRingBuffer<T> {
    fn from(value: alloc::vec::Vec<T>) -> Self {
        let mut res = GrowableAllocRingBuffer::new();
        res.extend(value.into_iter());
        res
    }
}

impl<T> From<alloc::collections::LinkedList<T>> for GrowableAllocRingBuffer<T> {
    fn from(value: alloc::collections::LinkedList<T>) -> Self {
        let mut res = GrowableAllocRingBuffer::new();
        res.extend(value.into_iter());
        res
    }
}

impl From<alloc::string::String> for GrowableAllocRingBuffer<char> {
    fn from(value: alloc::string::String) -> Self {
        let mut res = GrowableAllocRingBuffer::new();
        res.extend(value.chars());
        res
    }
}

impl From<&str> for GrowableAllocRingBuffer<char> {
    fn from(value: &str) -> Self {
        let mut res = GrowableAllocRingBuffer::new();
        res.extend(value.chars());
        res
    }
}

impl<T, const CAP: usize> From<crate::ConstGenericRingBuffer<T, CAP>>
    for GrowableAllocRingBuffer<T>
{
    fn from(mut value: crate::ConstGenericRingBuffer<T, CAP>) -> Self {
        let mut res = GrowableAllocRingBuffer::new();
        res.extend(value.drain());
        res
    }
}

impl<T> Deref for GrowableAllocRingBuffer<T> {
    type Target = VecDeque<T>;

    fn deref(&self) -> &Self::Target {
        &self.0
    }
}

impl<T> DerefMut for GrowableAllocRingBuffer<T> {
    fn deref_mut(&mut self) -> &mut Self::Target {
        &mut self.0
    }
}

impl<T> Default for GrowableAllocRingBuffer<T> {
    fn default() -> Self {
        Self::new()
    }
}

impl<T> AsRef<VecDeque<T>> for GrowableAllocRingBuffer<T> {
    fn as_ref(&self) -> &VecDeque<T> {
        &self.0
    }
}

impl<T> GrowableAllocRingBuffer<T> {
    /// Creates an empty ringbuffer.
    #[must_use]
    pub fn new() -> Self {
        Self(VecDeque::new())
    }

    /// Creates an empty ringbuffer with space for at least capacity elements.
    #[must_use]
    pub fn with_capacity(capacity: usize) -> Self {
        Self(VecDeque::with_capacity(capacity))
    }
}

impl<T> IntoIterator for GrowableAllocRingBuffer<T> {
    type Item = T;
    type IntoIter = RingBufferIntoIterator<T, Self>;

    fn into_iter(self) -> Self::IntoIter {
        RingBufferIntoIterator::new(self)
    }
}

unsafe impl<T> RingBuffer<T> for GrowableAllocRingBuffer<T> {
    unsafe fn ptr_len(rb: *const Self) -> usize {
        (*rb).0.len()
    }

    unsafe fn ptr_capacity(rb: *const Self) -> usize {
        (*rb).0.capacity()
    }

    fn dequeue(&mut self) -> Option<T> {
        self.pop_front()
    }
<<<<<<< HEAD

    impl_ringbuffer_read!();
=======
}
>>>>>>> 758ba107

    fn push(&mut self, value: T) {
        self.push_back(value);
    }

    fn fill_with<F: FnMut() -> T>(&mut self, mut f: F) {
        self.clear();
        let initial_capacity = self.0.capacity();
        for _ in 0..initial_capacity {
            self.0.push_back(f());
        }

        debug_assert_eq!(initial_capacity, self.0.capacity());
    }

    fn clear(&mut self) {
        self.0.clear();
    }

    fn get(&self, index: isize) -> Option<&T> {
        if self.is_empty() {
            None
        } else if index >= 0 {
            self.0.get(crate::mask_modulo(self.0.len(), index as usize))
        } else {
            let positive_index = -index as usize - 1;
            let masked = crate::mask_modulo(self.0.len(), positive_index);
            let index = self.0.len() - 1 - masked;

            self.0.get(index)
        }
    }

    unsafe fn ptr_get_mut(rb: *mut Self, index: isize) -> Option<*mut T> {
        #[allow(trivial_casts)]
        if RingBuffer::ptr_len(rb) == 0 {
            None
        } else if index >= 0 {
            (*rb).0.get_mut(index as usize)
        } else {
            let len = Self::ptr_len(rb);

            let positive_index = -index as usize + 1;
            let masked = crate::mask_modulo(len, positive_index);
            let index = len - 1 - masked;

            (*rb).0.get_mut(index)
        }
        .map(|i| i as *mut T)
    }

    fn get_absolute(&self, _index: usize) -> Option<&T> {
        unimplemented!()
    }

    fn get_absolute_mut(&mut self, _index: usize) -> Option<&mut T> {
        unimplemented!()
    }
}

impl<T> Extend<T> for GrowableAllocRingBuffer<T> {
    fn extend<I: IntoIterator<Item = T>>(&mut self, iter: I) {
        self.0.extend(iter);
    }
}

impl<T> Index<isize> for GrowableAllocRingBuffer<T> {
    type Output = T;

    fn index(&self, index: isize) -> &Self::Output {
        self.get(index).expect("index out of bounds")
    }
}

impl<T> IndexMut<isize> for GrowableAllocRingBuffer<T> {
    fn index_mut(&mut self, index: isize) -> &mut Self::Output {
        self.get_mut(index).expect("index out of bounds")
    }
}

impl<T> FromIterator<T> for GrowableAllocRingBuffer<T> {
    fn from_iter<I: IntoIterator<Item = T>>(iter: I) -> Self {
        Self(VecDeque::from_iter(iter))
    }
}<|MERGE_RESOLUTION|>--- conflicted
+++ resolved
@@ -163,12 +163,6 @@
     fn dequeue(&mut self) -> Option<T> {
         self.pop_front()
     }
-<<<<<<< HEAD
-
-    impl_ringbuffer_read!();
-=======
-}
->>>>>>> 758ba107
 
     fn push(&mut self, value: T) {
         self.push_back(value);
