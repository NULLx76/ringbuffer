--- conflicted
+++ resolved
@@ -92,28 +92,8 @@
         CAP
     }
 
-<<<<<<< HEAD
     impl_ringbuffer!(buf, readptr, writeptr, crate::mask);
 }
-=======
-    #[inline]
-    fn push(&mut self, value: T) {
-        if self.is_full() {
-            let index = crate::mask(self, self.readptr);
-            unsafe {
-                // make sure we drop whatever is being overwritten
-                // SAFETY: the buffer is full, so this must be inited
-                //       : also, index has been masked
-                // make sure we drop because it won't happen automatically
-                core::ptr::drop_in_place(self.buf[index].as_mut_ptr());
-            }
-            self.readptr += 1;
-        }
-        let index = crate::mask(self, self.writeptr);
-        self.buf[index] = MaybeUninit::new(value);
-        self.writeptr += 1;
-    }
->>>>>>> 64f3f48f
 
 impl<T: 'static + Default, const CAP: usize> ReadableRingbuffer<T>
     for ConstGenericRingBuffer<T, CAP>
@@ -122,15 +102,12 @@
     fn pop(&mut self) -> Option<T> {
         if !self.is_empty() {
             let index = crate::mask(self, self.readptr);
-<<<<<<< HEAD
             let res = core::mem::take(&mut self.buf[index]);
-=======
->>>>>>> 64f3f48f
             self.readptr += 1;
-            let res = unsafe {
-                // SAFETY: index has been masked
-                self.get_unchecked(index)
-            };
+            // let res = unsafe {
+            //     // SAFETY: index has been masked
+            //     self.get_unchecked(index)
+            // };
 
             Some(res)
         } else {
@@ -138,11 +115,10 @@
         }
     }
 
-<<<<<<< HEAD
     impl_read_ringbuffer!(buf, readptr, writeptr, crate::mask);
 }
 
-impl<T: 'static + Default, const CAP: usize> WritableRingbuffer<T>
+impl<T: 'static, const CAP: usize> WritableRingbuffer<T>
     for ConstGenericRingBuffer<T, CAP>
 {
     fn push(&mut self, item: T) -> Result<(), T> {
@@ -151,7 +127,7 @@
         } else {
             let index = crate::mask(self, self.writeptr);
 
-            self.buf[index] = item;
+            self.buf[index] = MaybeUninit::new(value);;
             self.writeptr += 1;
 
             Ok(())
@@ -168,18 +144,24 @@
         let index = crate::mask(self, self.writeptr);
         self.buf[index] = value;
         self.writeptr += 1;
+
+        // if self.is_full() {
+        //     let index = crate::mask(self, self.readptr);
+        //     unsafe {
+        //         // make sure we drop whatever is being overwritten
+        //         // SAFETY: the buffer is full, so this must be inited
+        //         //       : also, index has been masked
+        //         // make sure we drop because it won't happen automatically
+        //         core::ptr::drop_in_place(self.buf[index].as_mut_ptr());
+        //     }
+        //     self.readptr += 1;
+        // }
+        // let index = crate::mask(self, self.writeptr);
+        // self.buf[index] = MaybeUninit::new(value);
+        // self.writeptr += 1;
     }
 
     impl_ringbuffer_ext!(buf, readptr, writeptr, crate::mask);
-=======
-    impl_ringbuffer!(
-        get_unchecked,
-        get_unchecked_mut,
-        readptr,
-        writeptr,
-        crate::mask
-    );
->>>>>>> 64f3f48f
 }
 
 impl<T, const CAP: usize> Default for ConstGenericRingBuffer<T, CAP> {
@@ -210,11 +192,7 @@
     }
 }
 
-<<<<<<< HEAD
-impl<T: 'static + Default, const CAP: usize> Index<usize> for ConstGenericRingBuffer<T, CAP> {
-=======
-impl<T: 'static, const CAP: usize> Index<isize> for ConstGenericRingBuffer<T, CAP> {
->>>>>>> 64f3f48f
+impl<T: 'static, const CAP: usize> Index<usize> for ConstGenericRingBuffer<T, CAP> {
     type Output = T;
 
     fn index(&self, index: usize) -> &Self::Output {
@@ -222,13 +200,8 @@
     }
 }
 
-<<<<<<< HEAD
-impl<T: 'static + Default, const CAP: usize> IndexMut<usize> for ConstGenericRingBuffer<T, CAP> {
+impl<T: 'static, const CAP: usize> IndexMut<usize> for ConstGenericRingBuffer<T, CAP> {
     fn index_mut(&mut self, index: usize) -> &mut Self::Output {
-=======
-impl<T: 'static, const CAP: usize> IndexMut<isize> for ConstGenericRingBuffer<T, CAP> {
-    fn index_mut(&mut self, index: isize) -> &mut Self::Output {
->>>>>>> 64f3f48f
         self.get_mut(index).expect("index out of bounds")
     }
 }
