use crate::ringbuffer_trait::RingBufferIntoIterator;
use crate::with_alloc::alloc_ringbuffer::RingbufferSize;
use crate::RingBuffer;
use core::iter::FromIterator;
use core::mem;
use core::mem::MaybeUninit;
use core::ops::{Index, IndexMut};

/// The `ConstGenericRingBuffer` struct is a `RingBuffer` implementation which does not require `alloc` but
/// uses const generics instead.
///
/// [`ConstGenericRingBuffer`] allocates the ringbuffer on the stack, and the size must be known at
/// compile time through const-generics.
///
/// # Example
/// ```
/// use ringbuffer::{ConstGenericRingBuffer, RingBuffer};
///
/// let mut buffer = ConstGenericRingBuffer::<_, 2>::new();
///
/// // First entry of the buffer is now 5.
/// buffer.push(5);
///
/// // The last item we pushed is 5
/// assert_eq!(buffer.get(-1), Some(&5));
///
/// // Second entry is now 42.
/// buffer.push(42);
///
/// assert_eq!(buffer.peek(), Some(&5));
/// assert!(buffer.is_full());
///
/// // Because capacity is reached the next push will be the first item of the buffer.
/// buffer.push(1);
/// assert_eq!(buffer.to_vec(), vec![42, 1]);
/// ```
#[derive(Debug)]
pub struct ConstGenericRingBuffer<T, const CAP: usize> {
    buf: [MaybeUninit<T>; CAP],
    readptr: usize,
    writeptr: usize,
}

impl<T, const CAP: usize> From<[T; CAP]> for ConstGenericRingBuffer<T, CAP> {
    fn from(value: [T; CAP]) -> Self {
        Self {
            // Safety:
            // T has the same layout as MaybeUninit<T>
            // [T; N] has the same layout as [MaybeUninit<T>; N]
            buf: unsafe { mem::transmute_copy(&value) },
            readptr: 0,
            writeptr: CAP,
        }
    }
}

impl<T: Clone, const CAP: usize> From<&[T; CAP]> for ConstGenericRingBuffer<T, CAP> {
    fn from(value: &[T; CAP]) -> Self {
        Self::from(value.clone())
    }
}

impl<T: Clone, const CAP: usize> From<&[T]> for ConstGenericRingBuffer<T, CAP> {
    fn from(value: &[T]) -> Self {
        value.iter().cloned().collect()
    }
}

impl<T: Clone, const CAP: usize> From<&mut [T; CAP]> for ConstGenericRingBuffer<T, CAP> {
    fn from(value: &mut [T; CAP]) -> Self {
        Self::from(value.clone())
    }
}

impl<T: Clone, const CAP: usize> From<&mut [T]> for ConstGenericRingBuffer<T, CAP> {
    fn from(value: &mut [T]) -> Self {
        value.iter().cloned().collect()
    }
}

#[cfg(feature = "alloc")]
impl<T, const CAP: usize> From<alloc::vec::Vec<T>> for ConstGenericRingBuffer<T, CAP> {
    fn from(value: alloc::vec::Vec<T>) -> Self {
        value.into_iter().collect()
    }
}

#[cfg(feature = "alloc")]
impl<T, const CAP: usize> From<alloc::collections::VecDeque<T>> for ConstGenericRingBuffer<T, CAP> {
    fn from(value: alloc::collections::VecDeque<T>) -> Self {
        value.into_iter().collect()
    }
}

#[cfg(feature = "alloc")]
impl<T, const CAP: usize> From<alloc::collections::LinkedList<T>>
    for ConstGenericRingBuffer<T, CAP>
{
    fn from(value: alloc::collections::LinkedList<T>) -> Self {
        value.into_iter().collect()
    }
}

#[cfg(feature = "alloc")]
impl<const CAP: usize> From<alloc::string::String> for ConstGenericRingBuffer<char, CAP> {
    fn from(value: alloc::string::String) -> Self {
        value.chars().collect()
    }
}

impl<const CAP: usize> From<&str> for ConstGenericRingBuffer<char, CAP> {
    fn from(value: &str) -> Self {
        value.chars().collect()
    }
}

#[cfg(feature = "alloc")]
impl<T, const CAP: usize> From<crate::GrowableAllocRingBuffer<T>>
    for ConstGenericRingBuffer<T, CAP>
{
    fn from(mut value: crate::GrowableAllocRingBuffer<T>) -> Self {
        value.drain().collect()
    }
}

#[cfg(feature = "alloc")]
impl<T, const CAP: usize, SIZE: RingbufferSize> From<crate::AllocRingBuffer<T, SIZE>>
    for ConstGenericRingBuffer<T, CAP>
{
    fn from(mut value: crate::AllocRingBuffer<T, SIZE>) -> Self {
        value.drain().collect()
    }
}

impl<T, const CAP: usize> Drop for ConstGenericRingBuffer<T, CAP> {
    fn drop(&mut self) {
        self.drain().for_each(drop);
    }
}

impl<T: Clone, const CAP: usize> Clone for ConstGenericRingBuffer<T, CAP> {
    fn clone(&self) -> Self {
        let mut new = ConstGenericRingBuffer::<T, CAP>::new();
        self.iter().cloned().for_each(|i| new.push(i));
        new
    }
}

// We need to manually implement PartialEq because MaybeUninit isn't PartialEq
impl<T: PartialEq, const CAP: usize> PartialEq for ConstGenericRingBuffer<T, CAP> {
    fn eq(&self, other: &Self) -> bool {
        if self.len() == other.len() {
            for (a, b) in self.iter().zip(other.iter()) {
                if a != b {
                    return false;
                }
            }
            true
        } else {
            false
        }
    }
}

impl<T: PartialEq, const CAP: usize> Eq for ConstGenericRingBuffer<T, CAP> {}

impl<T, const CAP: usize> ConstGenericRingBuffer<T, CAP> {
    const ERROR_CAPACITY_IS_NOT_ALLOWED_TO_BE_ZERO: () =
        assert!(CAP != 0, "Capacity is not allowed to be zero");

    /// Creates a const generic ringbuffer, size is passed as a const generic.
    ///
    /// Note that the size does not have to be a power of two, but that not using a power
    /// of two might be significantly (up to 3 times) slower.
    #[inline]
    #[must_use]
    pub const fn new() -> Self {
        #[allow(clippy::let_unit_value)]
        let _ = Self::ERROR_CAPACITY_IS_NOT_ALLOWED_TO_BE_ZERO;

        // allow here since we are constructing an array of MaybeUninit<T>
        // which explicitly *is* defined behavior
        // https://rust-lang.github.io/rust-clippy/master/index.html#uninit_assumed_init
        #[allow(clippy::uninit_assumed_init)]
        Self {
            buf: unsafe { MaybeUninit::uninit().assume_init() },
            writeptr: 0,
            readptr: 0,
        }
    }
}

/// Get a reference from the buffer without checking it is initialized
/// Caller MUST be sure this index is initialized, or undefined behavior will happen
unsafe fn get_unchecked<'a, T, const N: usize>(
    rb: *const ConstGenericRingBuffer<T, N>,
    index: usize,
) -> &'a T {
    (*rb).buf[index]
        .as_ptr()
        .as_ref()
        .expect("const array ptr shouldn't be null!")
}

/// Get a mutable reference from the buffer without checking it is initialized
/// Caller MUST be sure this index is initialized, or undefined behavior will happen
unsafe fn get_unchecked_mut<T, const N: usize>(
    rb: *mut ConstGenericRingBuffer<T, N>,
    index: usize,
) -> *mut T {
    (*rb).buf[index]
        .as_mut_ptr()
        .as_mut()
        .expect("const array ptr shouldn't be null!")
}

impl<T, const CAP: usize> IntoIterator for ConstGenericRingBuffer<T, CAP> {
    type Item = T;
    type IntoIter = RingBufferIntoIterator<T, Self>;

    fn into_iter(self) -> Self::IntoIter {
        RingBufferIntoIterator::new(self)
    }
}

<<<<<<< HEAD
=======
impl<T, const CAP: usize> RingBufferRead<T> for ConstGenericRingBuffer<T, CAP> {
    fn dequeue(&mut self) -> Option<T> {
        if self.is_empty() {
            None
        } else {
            let index = crate::mask_modulo(CAP, self.readptr);
            let res = mem::replace(&mut self.buf[index], MaybeUninit::uninit());
            self.readptr += 1;

            // Safety: the fact that we got this maybeuninit from the buffer (with mask) means that
            // it's initialized. If it wasn't the is_empty call would have caught it. Values
            // are always initialized when inserted so this is safe.
            unsafe { Some(res.assume_init()) }
        }
    }
}

>>>>>>> 758ba107
impl<T, const CAP: usize> Extend<T> for ConstGenericRingBuffer<T, CAP> {
    fn extend<A: IntoIterator<Item = T>>(&mut self, iter: A) {
        let iter = iter.into_iter();

        for i in iter {
            self.push(i);
        }
    }
}

unsafe impl<T, const CAP: usize> RingBuffer<T> for ConstGenericRingBuffer<T, CAP> {
    #[inline]
    unsafe fn ptr_capacity(_: *const Self) -> usize {
        CAP
    }

    impl_ringbuffer!(readptr, writeptr);

    #[inline]
    fn push(&mut self, value: T) {
        if self.is_full() {
            let previous_value = mem::replace(
                &mut self.buf[crate::mask_modulo(CAP, self.readptr)],
                MaybeUninit::uninit(),
            );
            // make sure we drop whatever is being overwritten
            // SAFETY: the buffer is full, so this must be initialized
            //       : also, index has been masked
            // make sure we drop because it won't happen automatically
            unsafe {
                drop(previous_value.assume_init());
            }
            self.readptr += 1;
        }
        let index = crate::mask_modulo(CAP, self.writeptr);
        self.buf[index] = MaybeUninit::new(value);
        self.writeptr += 1;
    }

    impl_ringbuffer_read!();

    fn dequeue(&mut self) -> Option<T> {
        if self.is_empty() {
            None
        } else {
            let index = crate::mask_modulo(CAP, self.readptr);
            let res = mem::replace(&mut self.buf[index], MaybeUninit::uninit());
            self.readptr += 1;

            // Safety: the fact that we got this maybeuninit from the buffer (with mask) means that
            // it's initialized. If it wasn't the is_empty call would have caught it. Values
            // are always initialized when inserted so this is safe.
            unsafe { Some(res.assume_init()) }
        }
    }

    impl_ringbuffer_ext!(
        get_unchecked,
        get_unchecked_mut,
        readptr,
        writeptr,
        crate::mask_modulo
    );

    #[inline]
    fn fill_with<F: FnMut() -> T>(&mut self, mut f: F) {
        self.clear();
        self.readptr = 0;
        self.writeptr = CAP;
        self.buf.fill_with(|| MaybeUninit::new(f()));
    }
}

impl<T, const CAP: usize> Default for ConstGenericRingBuffer<T, CAP> {
    /// Creates a buffer with a capacity specified through the Cap type parameter.
    /// # Panics
    /// Panics if `CAP` is 0
    #[inline]
    fn default() -> Self {
        Self::new()
    }
}

impl<RB, const CAP: usize> FromIterator<RB> for ConstGenericRingBuffer<RB, CAP> {
    fn from_iter<T: IntoIterator<Item = RB>>(iter: T) -> Self {
        let mut res = Self::default();
        for i in iter {
            res.push(i);
        }

        res
    }
}

impl<T, const CAP: usize> Index<isize> for ConstGenericRingBuffer<T, CAP> {
    type Output = T;

    fn index(&self, index: isize) -> &Self::Output {
        self.get(index).expect("index out of bounds")
    }
}

impl<T, const CAP: usize> IndexMut<isize> for ConstGenericRingBuffer<T, CAP> {
    fn index_mut(&mut self, index: isize) -> &mut Self::Output {
        self.get_mut(index).expect("index out of bounds")
    }
}

#[cfg(test)]
mod tests {
    use super::*;

    #[test]
    fn test_not_power_of_two() {
        let mut rb = ConstGenericRingBuffer::<usize, 10>::new();
        const NUM_VALS: usize = 1000;

        // recycle the ringbuffer a bunch of time to see if noneof the logic
        // messes up
        for _ in 0..100 {
            for i in 0..NUM_VALS {
                rb.enqueue(i);
            }
            assert!(rb.is_full());

            for i in 0..10 {
                assert_eq!(Some(i + NUM_VALS - rb.capacity()), rb.dequeue())
            }

            assert!(rb.is_empty())
        }
    }

    #[test]
    #[should_panic]
    fn test_index_zero_length() {
        let b = ConstGenericRingBuffer::<i32, 2>::new();
        let _ = b[2];
    }

    #[test]
    fn test_extend() {
        let mut buf = ConstGenericRingBuffer::<u8, 4>::new();
        (0..4).for_each(|_| buf.push(0));

        let new_data = [0, 1, 2];
        buf.extend(new_data);

        let expected = [0, 0, 1, 2];

        for i in 0..4 {
            let actual = buf[i as isize];
            let expected = expected[i];
            assert_eq!(actual, expected);
        }
    }

    #[test]
    fn test_extend_with_overflow() {
        let mut buf = ConstGenericRingBuffer::<u8, 8>::new();
        (0..8).for_each(|_| buf.push(0));

        let new_data = [0, 1, 2, 3, 4, 5, 6, 7, 8, 9];
        buf.extend(new_data);

        let expected = [2, 3, 4, 5, 6, 7, 8, 9];

        for i in 0..8 {
            let actual = buf[i as isize];
            let expected = expected[i];
            assert_eq!(actual, expected);
        }
    }
}<|MERGE_RESOLUTION|>--- conflicted
+++ resolved
@@ -223,26 +223,6 @@
     }
 }
 
-<<<<<<< HEAD
-=======
-impl<T, const CAP: usize> RingBufferRead<T> for ConstGenericRingBuffer<T, CAP> {
-    fn dequeue(&mut self) -> Option<T> {
-        if self.is_empty() {
-            None
-        } else {
-            let index = crate::mask_modulo(CAP, self.readptr);
-            let res = mem::replace(&mut self.buf[index], MaybeUninit::uninit());
-            self.readptr += 1;
-
-            // Safety: the fact that we got this maybeuninit from the buffer (with mask) means that
-            // it's initialized. If it wasn't the is_empty call would have caught it. Values
-            // are always initialized when inserted so this is safe.
-            unsafe { Some(res.assume_init()) }
-        }
-    }
-}
-
->>>>>>> 758ba107
 impl<T, const CAP: usize> Extend<T> for ConstGenericRingBuffer<T, CAP> {
     fn extend<A: IntoIterator<Item = T>>(&mut self, iter: A) {
         let iter = iter.into_iter();
@@ -282,8 +262,6 @@
         self.writeptr += 1;
     }
 
-    impl_ringbuffer_read!();
-
     fn dequeue(&mut self) -> Option<T> {
         if self.is_empty() {
             None
