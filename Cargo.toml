[package]
name = "ringbuffer"
<<<<<<< HEAD
version = "0.8.3"
=======
version = "0.8.5"
>>>>>>> f816ba90
authors = [
    "Victor Roest <victor@xirion.net>",
    "Jonathan Dönszelmann <jonabent@gmail.com>",
]
edition = "2021"
description = "A fixed-size circular buffer"
repository = "https://github.com/NULLx76/ringbuffer/"
keywords = ["ring", "cyclic", "circular", "buffer", "no-std"]
categories = ["data-structures"]
license = "MIT"

[dependencies]
array-init = "2.0"

[dev-dependencies]
criterion = "0.1.2"

[features]
default = ["alloc"]
# disable the alloc based ringbuffer, to make RingBuffers work in no_alloc environments
alloc = []

[[bench]]
name = "bench"
harness = false

[profile.bench]
opt-level = 3
lto = true

[profile.release]
opt-level = 3
lto = true<|MERGE_RESOLUTION|>--- conflicted
+++ resolved
@@ -1,10 +1,6 @@
 [package]
 name = "ringbuffer"
-<<<<<<< HEAD
-version = "0.8.3"
-=======
-version = "0.8.5"
->>>>>>> f816ba90
+version = "0.9.0"
 authors = [
     "Victor Roest <victor@xirion.net>",
     "Jonathan Dönszelmann <jonabent@gmail.com>",
