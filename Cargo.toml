--- conflicted
+++ resolved
@@ -1,10 +1,6 @@
 [package]
 name = "ringbuffer"
-<<<<<<< HEAD
-version = "0.8.5"
-=======
 version = "0.10.0"
->>>>>>> 90c05ea7
 authors = [
     "Victor Roest <victor@xirion.net>",
     "Jonathan Dönszelmann <jonabent@gmail.com>",
