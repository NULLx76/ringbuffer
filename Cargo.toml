[package]
name = "ringbuffer"
version = "0.2.3"
authors = ["Victor Roest <victor@xirion.net>", "Jonathan Dönszelmann <jonabent@gmail.com>"]
edition = "2018"
description = "A fixed-size circular buffer"
repository = "https://git.xirion.net/0x76/ringbuffer/"
keywords = ["ring", "cyclic", "circular", "buffer", "no-std"]
categories = ["data-structures"]
license = "LGPL-3.0"

[profile.release]
opt-level = 3
lto = true

[dependencies]
generic-array = {version = "0.14.4", optional=true}
# TODO: wait for this to be merged and switch to the official repository instead of the fork
#       or possibly switch to the new version on crates.io
#       https://github.com/Manishearth/array-init/pull/18/files
array-init = {git = "https://github.com/jonay2000/array-init", branch="const-generics", version = "0.1.1", optional=true}

[dev-dependencies]
criterion = "0.1.2"

[features]
default = ["alloc", "generic-array"]
# disable the alloc based ringbuffer, to make RingBuffers work in no_alloc environments
alloc = []

# enable the version of RingBuffer which uses the experimental const_generics feature of rust
<<<<<<< HEAD
const_generics = ["array-init", "array-init/const-generics"]
=======
const_generics = []


[[bench]]
name = "bench"
harness = false
required-features = ["generic_uninit"]

[profile.bench]
opt-level = 3
lto = true
>>>>>>> 4c6fbbf8
<|MERGE_RESOLUTION|>--- conflicted
+++ resolved
@@ -29,10 +29,7 @@
 alloc = []
 
 # enable the version of RingBuffer which uses the experimental const_generics feature of rust
-<<<<<<< HEAD
 const_generics = ["array-init", "array-init/const-generics"]
-=======
-const_generics = []
 
 
 [[bench]]
@@ -42,5 +39,4 @@
 
 [profile.bench]
 opt-level = 3
-lto = true
->>>>>>> 4c6fbbf8
+lto = true