--- conflicted
+++ resolved
@@ -7,19 +7,11 @@
 
 Implementations for three kinds of ringbuffers, with a mostly similar API are provided:
 
-<<<<<<< HEAD
-| type                      | description                                                                                                                                                                      |
-|---------------------------|----------------------------------------------------------------------------------------------------------------------------------------------------------------------------------|
-| `AllocRingBuffer`         | Ringbuffer allocated on the heap at runtime. This ringbuffer is still fixed size. This requires the alloc feature.                                                |
-| `GrowableAllocRingBuffer` | Ringbuffer allocated on the heap at runtime. This ringbuffer can grow in size, and is implemented as an `alloc::VecDeque` internally. This requires alloc and the alloc feature. |
-| `ConstGenericRingBuffer`  | Ringbuffer which uses const generics to allocate on the stack.                                                                                                                   |
-=======
-| type                           | description                                                                                                                                                                      |
-|--------------------------------|----------------------------------------------------------------------------------------------------------------------------------------------------------------------------------|
-| [`AllocRingBuffer`][1]         | Ringbuffer allocated on the heap at runtime. This ringbuffer is still fixed size. This requires alloc and the alloc feature.                                                     |
-| [`GrowableAllocRingBuffer`][2] | Ringbuffer allocated on the heap at runtime. This ringbuffer can grow in size, and is implemented as an `alloc::VecDeque` internally. This requires alloc and the alloc feature. |
-| [`ConstGenericRingBuffer`][3]  | Ringbuffer which uses const generics to allocate on the stack.                                                                                                                   |
->>>>>>> 0a39df4f
+| type                           | description                                                                                                                                                            |
+|--------------------------------|------------------------------------------------------------------------------------------------------------------------------------------------------------------------|
+| [`AllocRingBuffer`][1]         | Ringbuffer allocated on the heap at runtime. This ringbuffer is still fixed size. This requires the alloc feature.                                                     |
+| [`GrowableAllocRingBuffer`][2] | Ringbuffer allocated on the heap at runtime. This ringbuffer can grow in size, and is implemented as an `alloc::VecDeque` internally. This requires the alloc feature. |
+| [`ConstGenericRingBuffer`][3]  | Ringbuffer which uses const generics to allocate on the stack.                                                                                                         |
 
 All of these ringbuffers also implement the [RingBuffer][4] trait for their shared API surface.
 
@@ -33,7 +25,8 @@
 # Usage
 
 ```rust
-use ringbuffer::{AllocRingBuffer, RingBuffer, RingBufferExt, RingBufferWrite};
+use ringbuffer::{AllocRingBuffer, RingBuffer};
+
 fn main() {
     let mut buffer = AllocRingBuffer::with_capacity(2);
 
