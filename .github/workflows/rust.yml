name: Rust

on: [push]

env:
  CARGO_TERM_COLOR: always

jobs:
  lint:
    name: Lint
    runs-on: ubuntu-latest
    steps:
      - uses: actions/checkout@v3
      - name: Install nightly toolchain with lint tools available
        uses: actions-rs/toolchain@v1
        with:
          profile: minimal
          toolchain: nightly
          override: true
          components: clippy, rustfmt

      - name: Run cargo fmt
        uses: actions-rs/cargo@v1
        with:
          command: fmt
          args: --all -- --check

      - uses: actions-rs/clippy-check@v1
        with:
          token: ${{ secrets.GITHUB_TOKEN }}
          args: --all-features

<<<<<<< HEAD
=======
      #- name: msrv
      #  run: |
      #    # cargo install cargo-msrv --force
      #    cargo install --git https://github.com/foresterre/cargo-msrv.git cargo-msrv
      #    cargo msrv verify --log-level debug

>>>>>>> 592ad116
  test:
    name: Test Stable
    runs-on: ubuntu-latest
    steps:
      - uses: actions/checkout@v3
      - name: Install stable toolchain
        uses: actions-rs/toolchain@v1
        with:
          toolchain: stable
          override: true

      - name: Run cargo test
        uses: actions-rs/cargo@v1
        with:
          command: test

  test-beta:
    name: Test Beta
    runs-on: ubuntu-latest

    steps:
      - uses: actions/checkout@v3
      - name: Install beta toolchain
        uses: actions-rs/toolchain@v1
        with:
          profile: minimal
          toolchain: beta
          override: true

      - name: Run cargo test
        uses: actions-rs/cargo@v1
        with:
          command: test
  test-nightly:
    name: Test Nightly
    runs-on: ubuntu-latest
    steps:
      - uses: actions/checkout@v3

      - name: Install nightly toolchain
        uses: actions-rs/toolchain@v1
        with:
          toolchain: nightly
          override: true

      - name: Run cargo test
        uses: actions-rs/cargo@v1
        with:
          command: test
          args: --all-features

  test-miri:
    name: Test Miri
    runs-on: ubuntu-latest
    steps:
      - uses: actions/checkout@v3
      - name: Install Miri
        run: |
          rustup toolchain install nightly --component miri
          rustup override set nightly
          cargo miri setup
      - name: Test with Miri
        run: cargo miri test

  build-no-std:
    name: Build no-std
    runs-on: ubuntu-latest
    steps:
      - uses: actions/checkout@v2

      - name: Install stable no-std toolchain
        uses: actions-rs/toolchain@v1
        with:
          toolchain: stable
          target: thumbv7em-none-eabihf
          override: true

      - name: Run cargo build
        uses: actions-rs/cargo@v1
        with:
          command: build
          args: --target thumbv7em-none-eabihf --all-features<|MERGE_RESOLUTION|>--- conflicted
+++ resolved
@@ -29,16 +29,6 @@
         with:
           token: ${{ secrets.GITHUB_TOKEN }}
           args: --all-features
-
-<<<<<<< HEAD
-=======
-      #- name: msrv
-      #  run: |
-      #    # cargo install cargo-msrv --force
-      #    cargo install --git https://github.com/foresterre/cargo-msrv.git cargo-msrv
-      #    cargo msrv verify --log-level debug
-
->>>>>>> 592ad116
   test:
     name: Test Stable
     runs-on: ubuntu-latest
